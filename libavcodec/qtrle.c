/*
 * Quicktime Animation (RLE) Video Decoder
 * Copyright (C) 2004 the ffmpeg project
 *
 * This file is part of FFmpeg.
 *
 * FFmpeg is free software; you can redistribute it and/or
 * modify it under the terms of the GNU Lesser General Public
 * License as published by the Free Software Foundation; either
 * version 2.1 of the License, or (at your option) any later version.
 *
 * FFmpeg is distributed in the hope that it will be useful,
 * but WITHOUT ANY WARRANTY; without even the implied warranty of
 * MERCHANTABILITY or FITNESS FOR A PARTICULAR PURPOSE.  See the GNU
 * Lesser General Public License for more details.
 *
 * You should have received a copy of the GNU Lesser General Public
 * License along with FFmpeg; if not, write to the Free Software
 * Foundation, Inc., 51 Franklin Street, Fifth Floor, Boston, MA 02110-1301 USA
 */

/**
 * @file
 * QT RLE Video Decoder by Mike Melanson (melanson@pcisys.net)
 * For more information about the QT RLE format, visit:
 *   http://www.pcisys.net/~melanson/codecs/
 *
 * The QT RLE decoder has seven modes of operation:
 * 1, 2, 4, 8, 16, 24, and 32 bits per pixel. For modes 1, 2, 4, and 8
 * the decoder outputs PAL8 colorspace data. 16-bit data yields RGB555
 * data. 24-bit data is RGB24 and 32-bit data is RGB32.
 */

#include <stdio.h>
#include <stdlib.h>
#include <string.h>

#include "avcodec.h"
#include "bytestream.h"
#include "internal.h"

typedef struct QtrleContext {
    AVCodecContext *avctx;
    AVFrame frame;

    GetByteContext g;
    uint32_t pal[256];
} QtrleContext;

#define CHECK_PIXEL_PTR(n)                                                            \
    if ((pixel_ptr + n > pixel_limit) || (pixel_ptr + n < 0)) {                       \
        av_log (s->avctx, AV_LOG_ERROR, "Problem: pixel_ptr = %d, pixel_limit = %d\n",\
                pixel_ptr + n, pixel_limit);                                          \
        return;                                                                       \
    }                                                                                 \

static void qtrle_decode_1bpp(QtrleContext *s, int row_ptr, int lines_to_change)
{
    int rle_code;
    int pixel_ptr;
    int row_inc = s->frame.linesize[0];
    unsigned char pi0, pi1;  /* 2 8-pixel values */
    unsigned char *rgb = s->frame.data[0];
    int pixel_limit = s->frame.linesize[0] * s->avctx->height;
    int skip;
    /* skip & 0x80 appears to mean 'start a new line', which can be interpreted
     * as 'go to next line' during the decoding of a frame but is 'go to first
     * line' at the beginning. Since we always interpret it as 'go to next line'
     * in the decoding loop (which makes code simpler/faster), the first line
     * would not be counted, so we count one more.
     * See: https://ffmpeg.org/trac/ffmpeg/ticket/226
     * In the following decoding loop, row_ptr will be the position of the
     * current row. */

    row_ptr  -= row_inc;
    pixel_ptr = row_ptr;
    lines_to_change++;
    while (lines_to_change) {
        skip     =              bytestream2_get_byte(&s->g);
        rle_code = (signed char)bytestream2_get_byte(&s->g);
        if (rle_code == 0)
            break;
        if(skip & 0x80) {
            lines_to_change--;
            row_ptr += row_inc;
            pixel_ptr = row_ptr + 2 * (skip & 0x7f);
        } else
            pixel_ptr += 2 * skip;
        CHECK_PIXEL_PTR(0);  /* make sure pixel_ptr is positive */

        if(rle_code == -1)
            continue;

        if (rle_code < 0) {
            /* decode the run length code */
            rle_code = -rle_code;
            /* get the next 2 bytes from the stream, treat them as groups
             * of 8 pixels, and output them rle_code times */

            pi0 = bytestream2_get_byte(&s->g);
            pi1 = bytestream2_get_byte(&s->g);
            CHECK_PIXEL_PTR(rle_code * 2);

            while (rle_code--) {
                rgb[pixel_ptr++] = pi0;
                rgb[pixel_ptr++] = pi1;
            }
        } else {
            /* copy the same pixel directly to output 2 times */
            rle_code *= 2;
            CHECK_PIXEL_PTR(rle_code);

            while (rle_code--)
                rgb[pixel_ptr++] = bytestream2_get_byte(&s->g);
        }
    }
}

static inline void qtrle_decode_2n4bpp(QtrleContext *s, int row_ptr,
                                       int lines_to_change, int bpp)
{
    int rle_code, i;
    int pixel_ptr;
    int row_inc = s->frame.linesize[0];
    unsigned char pi[16];  /* 16 palette indices */
    unsigned char *rgb = s->frame.data[0];
    int pixel_limit = s->frame.linesize[0] * s->avctx->height;
    int num_pixels = (bpp == 4) ? 8 : 16;

    while (lines_to_change--) {
        pixel_ptr = row_ptr + (num_pixels * (bytestream2_get_byte(&s->g) - 1));
        CHECK_PIXEL_PTR(0);

        while ((rle_code = (signed char)bytestream2_get_byte(&s->g)) != -1) {
            if (rle_code == 0) {
                /* there's another skip code in the stream */
                pixel_ptr += (num_pixels * (bytestream2_get_byte(&s->g) - 1));
                CHECK_PIXEL_PTR(0);  /* make sure pixel_ptr is positive */
            } else if (rle_code < 0) {
                /* decode the run length code */
                rle_code = -rle_code;
                /* get the next 4 bytes from the stream, treat them as palette
                 * indexes, and output them rle_code times */
                for (i = num_pixels-1; i >= 0; i--) {
                    pi[num_pixels-1-i] = (bytestream2_peek_byte(&s->g) >> ((i*bpp) & 0x07)) & ((1<<bpp)-1);
                    bytestream2_skip(&s->g, ((i & ((num_pixels>>2)-1)) == 0));
                }
                CHECK_PIXEL_PTR(rle_code * num_pixels);
                while (rle_code--) {
                    for (i = 0; i < num_pixels; i++)
                        rgb[pixel_ptr++] = pi[i];
                }
            } else {
                /* copy the same pixel directly to output 4 times */
                rle_code *= 4;
                CHECK_PIXEL_PTR(rle_code*(num_pixels>>2));
                while (rle_code--) {
                    if(bpp == 4) {
                        int x = bytestream2_get_byte(&s->g);
                        rgb[pixel_ptr++] = (x >> 4) & 0x0f;
                        rgb[pixel_ptr++] =  x       & 0x0f;
                    } else {
                        int x = bytestream2_get_byte(&s->g);
                        rgb[pixel_ptr++] = (x >> 6) & 0x03;
                        rgb[pixel_ptr++] = (x >> 4) & 0x03;
                        rgb[pixel_ptr++] = (x >> 2) & 0x03;
                        rgb[pixel_ptr++] =  x       & 0x03;
                    }
                }
            }
        }
        row_ptr += row_inc;
    }
}

static void qtrle_decode_8bpp(QtrleContext *s, int row_ptr, int lines_to_change)
{
    int rle_code;
    int pixel_ptr;
    int row_inc = s->frame.linesize[0];
    unsigned char pi1, pi2, pi3, pi4;  /* 4 palette indexes */
    unsigned char *rgb = s->frame.data[0];
    int pixel_limit = s->frame.linesize[0] * s->avctx->height;

    while (lines_to_change--) {
        pixel_ptr = row_ptr + (4 * (bytestream2_get_byte(&s->g) - 1));
        CHECK_PIXEL_PTR(0);

        while ((rle_code = (signed char)bytestream2_get_byte(&s->g)) != -1) {
            if (rle_code == 0) {
                /* there's another skip code in the stream */
                pixel_ptr += (4 * (bytestream2_get_byte(&s->g) - 1));
                CHECK_PIXEL_PTR(0);  /* make sure pixel_ptr is positive */
            } else if (rle_code < 0) {
                /* decode the run length code */
                rle_code = -rle_code;
                /* get the next 4 bytes from the stream, treat them as palette
                 * indexes, and output them rle_code times */
                pi1 = bytestream2_get_byte(&s->g);
                pi2 = bytestream2_get_byte(&s->g);
                pi3 = bytestream2_get_byte(&s->g);
                pi4 = bytestream2_get_byte(&s->g);

                CHECK_PIXEL_PTR(rle_code * 4);

                while (rle_code--) {
                    rgb[pixel_ptr++] = pi1;
                    rgb[pixel_ptr++] = pi2;
                    rgb[pixel_ptr++] = pi3;
                    rgb[pixel_ptr++] = pi4;
                }
            } else {
                /* copy the same pixel directly to output 4 times */
                rle_code *= 4;
                CHECK_PIXEL_PTR(rle_code);

                while (rle_code--) {
                    rgb[pixel_ptr++] = bytestream2_get_byte(&s->g);
                }
            }
        }
        row_ptr += row_inc;
    }
}

static void qtrle_decode_16bpp(QtrleContext *s, int row_ptr, int lines_to_change)
{
    int rle_code;
    int pixel_ptr;
    int row_inc = s->frame.linesize[0];
    unsigned short rgb16;
    unsigned char *rgb = s->frame.data[0];
    int pixel_limit = s->frame.linesize[0] * s->avctx->height;

    while (lines_to_change--) {
        pixel_ptr = row_ptr + (bytestream2_get_byte(&s->g) - 1) * 2;
        CHECK_PIXEL_PTR(0);

        while ((rle_code = (signed char)bytestream2_get_byte(&s->g)) != -1) {
            if (rle_code == 0) {
                /* there's another skip code in the stream */
                pixel_ptr += (bytestream2_get_byte(&s->g) - 1) * 2;
                CHECK_PIXEL_PTR(0);  /* make sure pixel_ptr is positive */
            } else if (rle_code < 0) {
                /* decode the run length code */
                rle_code = -rle_code;
                rgb16 = bytestream2_get_be16(&s->g);

                CHECK_PIXEL_PTR(rle_code * 2);

                while (rle_code--) {
                    *(unsigned short *)(&rgb[pixel_ptr]) = rgb16;
                    pixel_ptr += 2;
                }
            } else {
                CHECK_PIXEL_PTR(rle_code * 2);

                /* copy pixels directly to output */
                while (rle_code--) {
                    rgb16 = bytestream2_get_be16(&s->g);
                    *(unsigned short *)(&rgb[pixel_ptr]) = rgb16;
                    pixel_ptr += 2;
                }
            }
        }
        row_ptr += row_inc;
    }
}

static void qtrle_decode_24bpp(QtrleContext *s, int row_ptr, int lines_to_change)
{
    int rle_code;
    int pixel_ptr;
    int row_inc = s->frame.linesize[0];
    unsigned char r, g, b;
    unsigned char *rgb = s->frame.data[0];
    int pixel_limit = s->frame.linesize[0] * s->avctx->height;

    while (lines_to_change--) {
        pixel_ptr = row_ptr + (bytestream2_get_byte(&s->g) - 1) * 3;
        CHECK_PIXEL_PTR(0);

        while ((rle_code = (signed char)bytestream2_get_byte(&s->g)) != -1) {
            if (rle_code == 0) {
                /* there's another skip code in the stream */
                pixel_ptr += (bytestream2_get_byte(&s->g) - 1) * 3;
                CHECK_PIXEL_PTR(0);  /* make sure pixel_ptr is positive */
            } else if (rle_code < 0) {
                /* decode the run length code */
                rle_code = -rle_code;
                r = bytestream2_get_byte(&s->g);
                g = bytestream2_get_byte(&s->g);
                b = bytestream2_get_byte(&s->g);

                CHECK_PIXEL_PTR(rle_code * 3);

                while (rle_code--) {
                    rgb[pixel_ptr++] = r;
                    rgb[pixel_ptr++] = g;
                    rgb[pixel_ptr++] = b;
                }
            } else {
                CHECK_PIXEL_PTR(rle_code * 3);

                /* copy pixels directly to output */
                while (rle_code--) {
                    rgb[pixel_ptr++] = bytestream2_get_byte(&s->g);
                    rgb[pixel_ptr++] = bytestream2_get_byte(&s->g);
                    rgb[pixel_ptr++] = bytestream2_get_byte(&s->g);
                }
            }
        }
        row_ptr += row_inc;
    }
}

static void qtrle_decode_32bpp(QtrleContext *s, int row_ptr, int lines_to_change)
{
    int rle_code;
    int pixel_ptr;
    int row_inc = s->frame.linesize[0];
    unsigned int argb;
    unsigned char *rgb = s->frame.data[0];
    int pixel_limit = s->frame.linesize[0] * s->avctx->height;

    while (lines_to_change--) {
        pixel_ptr = row_ptr + (bytestream2_get_byte(&s->g) - 1) * 4;
        CHECK_PIXEL_PTR(0);

        while ((rle_code = (signed char)bytestream2_get_byte(&s->g)) != -1) {
            if (rle_code == 0) {
                /* there's another skip code in the stream */
                pixel_ptr += (bytestream2_get_byte(&s->g) - 1) * 4;
                CHECK_PIXEL_PTR(0);  /* make sure pixel_ptr is positive */
            } else if (rle_code < 0) {
                /* decode the run length code */
                rle_code = -rle_code;
                argb = bytestream2_get_be32(&s->g);

                CHECK_PIXEL_PTR(rle_code * 4);

                while (rle_code--) {
                    AV_WN32A(rgb + pixel_ptr, argb);
                    pixel_ptr += 4;
                }
            } else {
                CHECK_PIXEL_PTR(rle_code * 4);

                /* copy pixels directly to output */
                while (rle_code--) {
                    argb = bytestream2_get_be32(&s->g);
                    AV_WN32A(rgb + pixel_ptr, argb);
                    pixel_ptr  += 4;
                }
            }
        }
        row_ptr += row_inc;
    }
}

static av_cold int qtrle_decode_init(AVCodecContext *avctx)
{
    QtrleContext *s = avctx->priv_data;

    s->avctx = avctx;
    switch (avctx->bits_per_coded_sample) {
    case 1:
    case 33:
        avctx->pix_fmt = AV_PIX_FMT_MONOWHITE;
        break;

    case 2:
    case 4:
    case 8:
    case 34:
    case 36:
    case 40:
        avctx->pix_fmt = AV_PIX_FMT_PAL8;
        break;

    case 16:
        avctx->pix_fmt = AV_PIX_FMT_RGB555;
        break;

    case 24:
        avctx->pix_fmt = AV_PIX_FMT_RGB24;
        break;

    case 32:
        avctx->pix_fmt = AV_PIX_FMT_RGB32;
        break;

    default:
        av_log (avctx, AV_LOG_ERROR, "Unsupported colorspace: %d bits/sample?\n",
            avctx->bits_per_coded_sample);
        return AVERROR_INVALIDDATA;
    }

    avcodec_get_frame_defaults(&s->frame);
<<<<<<< HEAD
    s->frame.data[0] = NULL;
=======
>>>>>>> 3b199d29

    return 0;
}

static int qtrle_decode_frame(AVCodecContext *avctx,
                              void *data, int *got_frame,
                              AVPacket *avpkt)
{
    QtrleContext *s = avctx->priv_data;
    int header, start_line;
    int height, row_ptr;
    int has_palette = 0;
    int ret;

    bytestream2_init(&s->g, avpkt->data, avpkt->size);
    if ((ret = ff_reget_buffer(avctx, &s->frame)) < 0) {
        av_log (s->avctx, AV_LOG_ERROR, "reget_buffer() failed\n");
        return ret;
    }

    /* check if this frame is even supposed to change */
    if (avpkt->size < 8)
        goto done;

    /* start after the chunk size */
    bytestream2_seek(&s->g, 4, SEEK_SET);

    /* fetch the header */
    header = bytestream2_get_be16(&s->g);

    /* if a header is present, fetch additional decoding parameters */
    if (header & 0x0008) {
        if (avpkt->size < 14)
            goto done;
        start_line = bytestream2_get_be16(&s->g);
        bytestream2_skip(&s->g, 2);
        height     = bytestream2_get_be16(&s->g);
        bytestream2_skip(&s->g, 2);
        if (height > s->avctx->height - start_line)
            goto done;
    } else {
        start_line = 0;
        height     = s->avctx->height;
    }
    row_ptr = s->frame.linesize[0] * start_line;

    switch (avctx->bits_per_coded_sample) {
    case 1:
    case 33:
        qtrle_decode_1bpp(s, row_ptr, height);
        break;

    case 2:
    case 34:
        qtrle_decode_2n4bpp(s, row_ptr, height, 2);
        has_palette = 1;
        break;

    case 4:
    case 36:
        qtrle_decode_2n4bpp(s, row_ptr, height, 4);
        has_palette = 1;
        break;

    case 8:
    case 40:
        qtrle_decode_8bpp(s, row_ptr, height);
        has_palette = 1;
        break;

    case 16:
        qtrle_decode_16bpp(s, row_ptr, height);
        break;

    case 24:
        qtrle_decode_24bpp(s, row_ptr, height);
        break;

    case 32:
        qtrle_decode_32bpp(s, row_ptr, height);
        break;

    default:
        av_log (s->avctx, AV_LOG_ERROR, "Unsupported colorspace: %d bits/sample?\n",
            avctx->bits_per_coded_sample);
        break;
    }

    if(has_palette) {
        const uint8_t *pal = av_packet_get_side_data(avpkt, AV_PKT_DATA_PALETTE, NULL);

        if (pal) {
            s->frame.palette_has_changed = 1;
            memcpy(s->pal, pal, AVPALETTE_SIZE);
        }

        /* make the palette available on the way out */
        memcpy(s->frame.data[1], s->pal, AVPALETTE_SIZE);
    }

done:
    if ((ret = av_frame_ref(data, &s->frame)) < 0)
        return ret;
    *got_frame      = 1;

    /* always report that the buffer was completely consumed */
    return avpkt->size;
}

static av_cold int qtrle_decode_end(AVCodecContext *avctx)
{
    QtrleContext *s = avctx->priv_data;

    av_frame_unref(&s->frame);

    return 0;
}

AVCodec ff_qtrle_decoder = {
    .name           = "qtrle",
    .type           = AVMEDIA_TYPE_VIDEO,
    .id             = AV_CODEC_ID_QTRLE,
    .priv_data_size = sizeof(QtrleContext),
    .init           = qtrle_decode_init,
    .close          = qtrle_decode_end,
    .decode         = qtrle_decode_frame,
    .capabilities   = CODEC_CAP_DR1,
    .long_name      = NULL_IF_CONFIG_SMALL("QuickTime Animation (RLE) video"),
};<|MERGE_RESOLUTION|>--- conflicted
+++ resolved
@@ -397,10 +397,6 @@
     }
 
     avcodec_get_frame_defaults(&s->frame);
-<<<<<<< HEAD
-    s->frame.data[0] = NULL;
-=======
->>>>>>> 3b199d29
 
     return 0;
 }
