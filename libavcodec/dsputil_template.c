/*
 * DSP utils
 * Copyright (c) 2000, 2001 Fabrice Bellard
 * Copyright (c) 2002-2004 Michael Niedermayer <michaelni@gmx.at>
 *
 * gmc & q-pel & 32/64 bit based MC by Michael Niedermayer <michaelni@gmx.at>
 *
 * This file is part of FFmpeg.
 *
 * FFmpeg is free software; you can redistribute it and/or
 * modify it under the terms of the GNU Lesser General Public
 * License as published by the Free Software Foundation; either
 * version 2.1 of the License, or (at your option) any later version.
 *
 * FFmpeg is distributed in the hope that it will be useful,
 * but WITHOUT ANY WARRANTY; without even the implied warranty of
 * MERCHANTABILITY or FITNESS FOR A PARTICULAR PURPOSE.  See the GNU
 * Lesser General Public License for more details.
 *
 * You should have received a copy of the GNU Lesser General Public
 * License along with FFmpeg; if not, write to the Free Software
 * Foundation, Inc., 51 Franklin Street, Fifth Floor, Boston, MA 02110-1301 USA
 */

/**
 * @file
 * DSP utils
 */

#include "high_bit_depth.h"

static inline void FUNC(copy_block2)(uint8_t *dst, const uint8_t *src, int dstStride, int srcStride, int h)
{
    int i;
    for(i=0; i<h; i++)
    {
        AV_WN2P(dst   , AV_RN2P(src   ));
        dst+=dstStride;
        src+=srcStride;
    }
}

static inline void FUNC(copy_block4)(uint8_t *dst, const uint8_t *src, int dstStride, int srcStride, int h)
{
    int i;
    for(i=0; i<h; i++)
    {
        AV_WN4P(dst   , AV_RN4P(src   ));
        dst+=dstStride;
        src+=srcStride;
    }
}

static inline void FUNC(copy_block8)(uint8_t *dst, const uint8_t *src, int dstStride, int srcStride, int h)
{
    int i;
    for(i=0; i<h; i++)
    {
        AV_WN4P(dst                , AV_RN4P(src                ));
        AV_WN4P(dst+4*sizeof(pixel), AV_RN4P(src+4*sizeof(pixel)));
        dst+=dstStride;
        src+=srcStride;
    }
}

static inline void FUNC(copy_block16)(uint8_t *dst, const uint8_t *src, int dstStride, int srcStride, int h)
{
    int i;
    for(i=0; i<h; i++)
    {
        AV_WN4P(dst                 , AV_RN4P(src                 ));
        AV_WN4P(dst+ 4*sizeof(pixel), AV_RN4P(src+ 4*sizeof(pixel)));
        AV_WN4P(dst+ 8*sizeof(pixel), AV_RN4P(src+ 8*sizeof(pixel)));
        AV_WN4P(dst+12*sizeof(pixel), AV_RN4P(src+12*sizeof(pixel)));
        dst+=dstStride;
        src+=srcStride;
    }
}

/* draw the edges of width 'w' of an image of size width, height */
//FIXME check that this is ok for mpeg4 interlaced
<<<<<<< HEAD
static void FUNCC(draw_edges)(uint8_t *p_buf, int p_wrap, int width, int height, int w, int sides)
=======
static void FUNCC(draw_edges)(uint8_t *_buf, int _wrap, int width, int height, int w, int h, int sides)
>>>>>>> 4e058302
{
    pixel *buf = (pixel*)p_buf;
    int wrap = p_wrap / sizeof(pixel);
    pixel *ptr, *last_line;
    int i;

    /* left and right */
    ptr = buf;
    for(i=0;i<height;i++) {
#if BIT_DEPTH > 8
        int j;
        for (j = 0; j < w; j++) {
            ptr[j-w] = ptr[0];
            ptr[j+width] = ptr[width-1];
        }
#else
        memset(ptr - w, ptr[0], w);
        memset(ptr + width, ptr[width-1], w);
#endif
        ptr += wrap;
    }

    /* top and bottom + corners */
    buf -= w;
    last_line = buf + (height - 1) * wrap;
    if (sides & EDGE_TOP)
        for(i = 0; i < h; i++)
            memcpy(buf - (i + 1) * wrap, buf, (width + w + w) * sizeof(pixel)); // top
    if (sides & EDGE_BOTTOM)
        for (i = 0; i < h; i++)
            memcpy(last_line + (i + 1) * wrap, last_line, (width + w + w) * sizeof(pixel)); // bottom
}

/**
 * Copy a rectangular area of samples to a temporary buffer and replicate the border samples.
 * @param buf destination buffer
 * @param src source buffer
 * @param linesize number of bytes between 2 vertically adjacent samples in both the source and destination buffers
 * @param block_w width of block
 * @param block_h height of block
 * @param src_x x coordinate of the top left sample of the block in the source buffer
 * @param src_y y coordinate of the top left sample of the block in the source buffer
 * @param w width of the source buffer
 * @param h height of the source buffer
 */
void FUNC(ff_emulated_edge_mc)(uint8_t *buf, const uint8_t *src, int linesize, int block_w, int block_h,
                                    int src_x, int src_y, int w, int h){
    int x, y;
    int start_y, start_x, end_y, end_x;

    if(src_y>= h){
        src+= (h-1-src_y)*linesize;
        src_y=h-1;
    }else if(src_y<=-block_h){
        src+= (1-block_h-src_y)*linesize;
        src_y=1-block_h;
    }
    if(src_x>= w){
        src+= (w-1-src_x)*sizeof(pixel);
        src_x=w-1;
    }else if(src_x<=-block_w){
        src+= (1-block_w-src_x)*sizeof(pixel);
        src_x=1-block_w;
    }

    start_y= FFMAX(0, -src_y);
    start_x= FFMAX(0, -src_x);
    end_y= FFMIN(block_h, h-src_y);
    end_x= FFMIN(block_w, w-src_x);
    assert(start_y < end_y && block_h);
    assert(start_x < end_x && block_w);

    w    = end_x - start_x;
    src += start_y*linesize + start_x*sizeof(pixel);
    buf += start_x*sizeof(pixel);

    //top
    for(y=0; y<start_y; y++){
        memcpy(buf, src, w*sizeof(pixel));
        buf += linesize;
    }

    // copy existing part
    for(; y<end_y; y++){
        memcpy(buf, src, w*sizeof(pixel));
        src += linesize;
        buf += linesize;
    }

    //bottom
    src -= linesize;
    for(; y<block_h; y++){
        memcpy(buf, src, w*sizeof(pixel));
        buf += linesize;
    }

    buf -= block_h * linesize + start_x*sizeof(pixel);
    while (block_h--){
        pixel *bufp = (pixel*)buf;
       //left
        for(x=0; x<start_x; x++){
            bufp[x] = bufp[start_x];
        }

       //right
        for(x=end_x; x<block_w; x++){
            bufp[x] = bufp[end_x - 1];
        }
        buf += linesize;
    }
}

static void FUNCC(add_pixels8)(uint8_t *restrict p_pixels, DCTELEM *p_block, int line_size)
{
    int i;
    pixel *restrict pixels = (pixel *restrict)p_pixels;
    dctcoef *block = (dctcoef*)p_block;
    line_size >>= sizeof(pixel)-1;

    for(i=0;i<8;i++) {
        pixels[0] += block[0];
        pixels[1] += block[1];
        pixels[2] += block[2];
        pixels[3] += block[3];
        pixels[4] += block[4];
        pixels[5] += block[5];
        pixels[6] += block[6];
        pixels[7] += block[7];
        pixels += line_size;
        block += 8;
    }
}

static void FUNCC(add_pixels4)(uint8_t *restrict p_pixels, DCTELEM *p_block, int line_size)
{
    int i;
    pixel *restrict pixels = (pixel *restrict)p_pixels;
    dctcoef *block = (dctcoef*)p_block;
    line_size >>= sizeof(pixel)-1;

    for(i=0;i<4;i++) {
        pixels[0] += block[0];
        pixels[1] += block[1];
        pixels[2] += block[2];
        pixels[3] += block[3];
        pixels += line_size;
        block += 4;
    }
}

#if 0

#define PIXOP2(OPNAME, OP) \
static void OPNAME ## _pixels(uint8_t *block, const uint8_t *pixels, int line_size, int h)\
{\
    int i;\
    for(i=0; i<h; i++){\
        OP(*((uint64_t*)block), AV_RN64(pixels));\
        pixels+=line_size;\
        block +=line_size;\
    }\
}\
\
static void OPNAME ## _no_rnd_pixels_x2_c(uint8_t *block, const uint8_t *pixels, int line_size, int h)\
{\
    int i;\
    for(i=0; i<h; i++){\
        const uint64_t a= AV_RN64(pixels  );\
        const uint64_t b= AV_RN64(pixels+1);\
        OP(*((uint64_t*)block), (a&b) + (((a^b)&0xFEFEFEFEFEFEFEFEULL)>>1));\
        pixels+=line_size;\
        block +=line_size;\
    }\
}\
\
static void OPNAME ## _pixels_x2_c(uint8_t *block, const uint8_t *pixels, int line_size, int h)\
{\
    int i;\
    for(i=0; i<h; i++){\
        const uint64_t a= AV_RN64(pixels  );\
        const uint64_t b= AV_RN64(pixels+1);\
        OP(*((uint64_t*)block), (a|b) - (((a^b)&0xFEFEFEFEFEFEFEFEULL)>>1));\
        pixels+=line_size;\
        block +=line_size;\
    }\
}\
\
static void OPNAME ## _no_rnd_pixels_y2_c(uint8_t *block, const uint8_t *pixels, int line_size, int h)\
{\
    int i;\
    for(i=0; i<h; i++){\
        const uint64_t a= AV_RN64(pixels          );\
        const uint64_t b= AV_RN64(pixels+line_size);\
        OP(*((uint64_t*)block), (a&b) + (((a^b)&0xFEFEFEFEFEFEFEFEULL)>>1));\
        pixels+=line_size;\
        block +=line_size;\
    }\
}\
\
static void OPNAME ## _pixels_y2_c(uint8_t *block, const uint8_t *pixels, int line_size, int h)\
{\
    int i;\
    for(i=0; i<h; i++){\
        const uint64_t a= AV_RN64(pixels          );\
        const uint64_t b= AV_RN64(pixels+line_size);\
        OP(*((uint64_t*)block), (a|b) - (((a^b)&0xFEFEFEFEFEFEFEFEULL)>>1));\
        pixels+=line_size;\
        block +=line_size;\
    }\
}\
\
static void OPNAME ## _pixels_xy2_c(uint8_t *block, const uint8_t *pixels, int line_size, int h)\
{\
        int i;\
        const uint64_t a= AV_RN64(pixels  );\
        const uint64_t b= AV_RN64(pixels+1);\
        uint64_t l0=  (a&0x0303030303030303ULL)\
                    + (b&0x0303030303030303ULL)\
                    + 0x0202020202020202ULL;\
        uint64_t h0= ((a&0xFCFCFCFCFCFCFCFCULL)>>2)\
                   + ((b&0xFCFCFCFCFCFCFCFCULL)>>2);\
        uint64_t l1,h1;\
\
        pixels+=line_size;\
        for(i=0; i<h; i+=2){\
            uint64_t a= AV_RN64(pixels  );\
            uint64_t b= AV_RN64(pixels+1);\
            l1=  (a&0x0303030303030303ULL)\
               + (b&0x0303030303030303ULL);\
            h1= ((a&0xFCFCFCFCFCFCFCFCULL)>>2)\
              + ((b&0xFCFCFCFCFCFCFCFCULL)>>2);\
            OP(*((uint64_t*)block), h0+h1+(((l0+l1)>>2)&0x0F0F0F0F0F0F0F0FULL));\
            pixels+=line_size;\
            block +=line_size;\
            a= AV_RN64(pixels  );\
            b= AV_RN64(pixels+1);\
            l0=  (a&0x0303030303030303ULL)\
               + (b&0x0303030303030303ULL)\
               + 0x0202020202020202ULL;\
            h0= ((a&0xFCFCFCFCFCFCFCFCULL)>>2)\
              + ((b&0xFCFCFCFCFCFCFCFCULL)>>2);\
            OP(*((uint64_t*)block), h0+h1+(((l0+l1)>>2)&0x0F0F0F0F0F0F0F0FULL));\
            pixels+=line_size;\
            block +=line_size;\
        }\
}\
\
static void OPNAME ## _no_rnd_pixels_xy2_c(uint8_t *block, const uint8_t *pixels, int line_size, int h)\
{\
        int i;\
        const uint64_t a= AV_RN64(pixels  );\
        const uint64_t b= AV_RN64(pixels+1);\
        uint64_t l0=  (a&0x0303030303030303ULL)\
                    + (b&0x0303030303030303ULL)\
                    + 0x0101010101010101ULL;\
        uint64_t h0= ((a&0xFCFCFCFCFCFCFCFCULL)>>2)\
                   + ((b&0xFCFCFCFCFCFCFCFCULL)>>2);\
        uint64_t l1,h1;\
\
        pixels+=line_size;\
        for(i=0; i<h; i+=2){\
            uint64_t a= AV_RN64(pixels  );\
            uint64_t b= AV_RN64(pixels+1);\
            l1=  (a&0x0303030303030303ULL)\
               + (b&0x0303030303030303ULL);\
            h1= ((a&0xFCFCFCFCFCFCFCFCULL)>>2)\
              + ((b&0xFCFCFCFCFCFCFCFCULL)>>2);\
            OP(*((uint64_t*)block), h0+h1+(((l0+l1)>>2)&0x0F0F0F0F0F0F0F0FULL));\
            pixels+=line_size;\
            block +=line_size;\
            a= AV_RN64(pixels  );\
            b= AV_RN64(pixels+1);\
            l0=  (a&0x0303030303030303ULL)\
               + (b&0x0303030303030303ULL)\
               + 0x0101010101010101ULL;\
            h0= ((a&0xFCFCFCFCFCFCFCFCULL)>>2)\
              + ((b&0xFCFCFCFCFCFCFCFCULL)>>2);\
            OP(*((uint64_t*)block), h0+h1+(((l0+l1)>>2)&0x0F0F0F0F0F0F0F0FULL));\
            pixels+=line_size;\
            block +=line_size;\
        }\
}\
\
CALL_2X_PIXELS(OPNAME ## _pixels16_c    , OPNAME ## _pixels_c    , 8*sizeof(pixel))\
CALL_2X_PIXELS(OPNAME ## _pixels16_x2_c , OPNAME ## _pixels_x2_c , 8*sizeof(pixel))\
CALL_2X_PIXELS(OPNAME ## _pixels16_y2_c , OPNAME ## _pixels_y2_c , 8*sizeof(pixel))\
CALL_2X_PIXELS(OPNAME ## _pixels16_xy2_c, OPNAME ## _pixels_xy2_c, 8*sizeof(pixel))\
CALL_2X_PIXELS(OPNAME ## _no_rnd_pixels16_x2_c , OPNAME ## _no_rnd_pixels_x2_c , 8*sizeof(pixel))\
CALL_2X_PIXELS(OPNAME ## _no_rnd_pixels16_y2_c , OPNAME ## _no_rnd_pixels_y2_c , 8*sizeof(pixel))\
CALL_2X_PIXELS(OPNAME ## _no_rnd_pixels16_xy2_c, OPNAME ## _no_rnd_pixels_xy2_c, 8*sizeof(pixel))

#define op_avg(a, b) a = ( ((a)|(b)) - ((((a)^(b))&0xFEFEFEFEFEFEFEFEULL)>>1) )
#else // 64 bit variant

#define PIXOP2(OPNAME, OP) \
static void FUNCC(OPNAME ## _pixels2)(uint8_t *block, const uint8_t *pixels, int line_size, int h){\
    int i;\
    for(i=0; i<h; i++){\
        OP(*((pixel2*)(block  )), AV_RN2P(pixels  ));\
        pixels+=line_size;\
        block +=line_size;\
    }\
}\
static void FUNCC(OPNAME ## _pixels4)(uint8_t *block, const uint8_t *pixels, int line_size, int h){\
    int i;\
    for(i=0; i<h; i++){\
        OP(*((pixel4*)(block  )), AV_RN4P(pixels  ));\
        pixels+=line_size;\
        block +=line_size;\
    }\
}\
static void FUNCC(OPNAME ## _pixels8)(uint8_t *block, const uint8_t *pixels, int line_size, int h){\
    int i;\
    for(i=0; i<h; i++){\
        OP(*((pixel4*)(block                )), AV_RN4P(pixels                ));\
        OP(*((pixel4*)(block+4*sizeof(pixel))), AV_RN4P(pixels+4*sizeof(pixel)));\
        pixels+=line_size;\
        block +=line_size;\
    }\
}\
static inline void FUNCC(OPNAME ## _no_rnd_pixels8)(uint8_t *block, const uint8_t *pixels, int line_size, int h){\
    FUNCC(OPNAME ## _pixels8)(block, pixels, line_size, h);\
}\
\
static inline void FUNC(OPNAME ## _no_rnd_pixels8_l2)(uint8_t *dst, const uint8_t *src1, const uint8_t *src2, int dst_stride, \
                                                int src_stride1, int src_stride2, int h){\
    int i;\
    for(i=0; i<h; i++){\
        pixel4 a,b;\
        a= AV_RN4P(&src1[i*src_stride1  ]);\
        b= AV_RN4P(&src2[i*src_stride2  ]);\
        OP(*((pixel4*)&dst[i*dst_stride  ]), no_rnd_avg_pixel4(a, b));\
        a= AV_RN4P(&src1[i*src_stride1+4*sizeof(pixel)]);\
        b= AV_RN4P(&src2[i*src_stride2+4*sizeof(pixel)]);\
        OP(*((pixel4*)&dst[i*dst_stride+4*sizeof(pixel)]), no_rnd_avg_pixel4(a, b));\
    }\
}\
\
static inline void FUNC(OPNAME ## _pixels8_l2)(uint8_t *dst, const uint8_t *src1, const uint8_t *src2, int dst_stride, \
                                                int src_stride1, int src_stride2, int h){\
    int i;\
    for(i=0; i<h; i++){\
        pixel4 a,b;\
        a= AV_RN4P(&src1[i*src_stride1  ]);\
        b= AV_RN4P(&src2[i*src_stride2  ]);\
        OP(*((pixel4*)&dst[i*dst_stride  ]), rnd_avg_pixel4(a, b));\
        a= AV_RN4P(&src1[i*src_stride1+4*sizeof(pixel)]);\
        b= AV_RN4P(&src2[i*src_stride2+4*sizeof(pixel)]);\
        OP(*((pixel4*)&dst[i*dst_stride+4*sizeof(pixel)]), rnd_avg_pixel4(a, b));\
    }\
}\
\
static inline void FUNC(OPNAME ## _pixels4_l2)(uint8_t *dst, const uint8_t *src1, const uint8_t *src2, int dst_stride, \
                                                int src_stride1, int src_stride2, int h){\
    int i;\
    for(i=0; i<h; i++){\
        pixel4 a,b;\
        a= AV_RN4P(&src1[i*src_stride1  ]);\
        b= AV_RN4P(&src2[i*src_stride2  ]);\
        OP(*((pixel4*)&dst[i*dst_stride  ]), rnd_avg_pixel4(a, b));\
    }\
}\
\
static inline void FUNC(OPNAME ## _pixels2_l2)(uint8_t *dst, const uint8_t *src1, const uint8_t *src2, int dst_stride, \
                                                int src_stride1, int src_stride2, int h){\
    int i;\
    for(i=0; i<h; i++){\
        pixel4 a,b;\
        a= AV_RN2P(&src1[i*src_stride1  ]);\
        b= AV_RN2P(&src2[i*src_stride2  ]);\
        OP(*((pixel2*)&dst[i*dst_stride  ]), rnd_avg_pixel4(a, b));\
    }\
}\
\
static inline void FUNC(OPNAME ## _pixels16_l2)(uint8_t *dst, const uint8_t *src1, const uint8_t *src2, int dst_stride, \
                                                int src_stride1, int src_stride2, int h){\
    FUNC(OPNAME ## _pixels8_l2)(dst  , src1  , src2  , dst_stride, src_stride1, src_stride2, h);\
    FUNC(OPNAME ## _pixels8_l2)(dst+8*sizeof(pixel), src1+8*sizeof(pixel), src2+8*sizeof(pixel), dst_stride, src_stride1, src_stride2, h);\
}\
\
static inline void FUNC(OPNAME ## _no_rnd_pixels16_l2)(uint8_t *dst, const uint8_t *src1, const uint8_t *src2, int dst_stride, \
                                                int src_stride1, int src_stride2, int h){\
    FUNC(OPNAME ## _no_rnd_pixels8_l2)(dst  , src1  , src2  , dst_stride, src_stride1, src_stride2, h);\
    FUNC(OPNAME ## _no_rnd_pixels8_l2)(dst+8*sizeof(pixel), src1+8*sizeof(pixel), src2+8*sizeof(pixel), dst_stride, src_stride1, src_stride2, h);\
}\
\
static inline void FUNCC(OPNAME ## _no_rnd_pixels8_x2)(uint8_t *block, const uint8_t *pixels, int line_size, int h){\
    FUNC(OPNAME ## _no_rnd_pixels8_l2)(block, pixels, pixels+sizeof(pixel), line_size, line_size, line_size, h);\
}\
\
static inline void FUNCC(OPNAME ## _pixels8_x2)(uint8_t *block, const uint8_t *pixels, int line_size, int h){\
    FUNC(OPNAME ## _pixels8_l2)(block, pixels, pixels+sizeof(pixel), line_size, line_size, line_size, h);\
}\
\
static inline void FUNCC(OPNAME ## _no_rnd_pixels8_y2)(uint8_t *block, const uint8_t *pixels, int line_size, int h){\
    FUNC(OPNAME ## _no_rnd_pixels8_l2)(block, pixels, pixels+line_size, line_size, line_size, line_size, h);\
}\
\
static inline void FUNCC(OPNAME ## _pixels8_y2)(uint8_t *block, const uint8_t *pixels, int line_size, int h){\
    FUNC(OPNAME ## _pixels8_l2)(block, pixels, pixels+line_size, line_size, line_size, line_size, h);\
}\
\
static inline void FUNC(OPNAME ## _pixels8_l4)(uint8_t *dst, const uint8_t *src1, const uint8_t *src2, const uint8_t *src3, const uint8_t *src4,\
                 int dst_stride, int src_stride1, int src_stride2,int src_stride3,int src_stride4, int h){\
    /* FIXME HIGH BIT DEPTH */\
    int i;\
    for(i=0; i<h; i++){\
        uint32_t a, b, c, d, l0, l1, h0, h1;\
        a= AV_RN32(&src1[i*src_stride1]);\
        b= AV_RN32(&src2[i*src_stride2]);\
        c= AV_RN32(&src3[i*src_stride3]);\
        d= AV_RN32(&src4[i*src_stride4]);\
        l0=  (a&0x03030303UL)\
           + (b&0x03030303UL)\
           + 0x02020202UL;\
        h0= ((a&0xFCFCFCFCUL)>>2)\
          + ((b&0xFCFCFCFCUL)>>2);\
        l1=  (c&0x03030303UL)\
           + (d&0x03030303UL);\
        h1= ((c&0xFCFCFCFCUL)>>2)\
          + ((d&0xFCFCFCFCUL)>>2);\
        OP(*((uint32_t*)&dst[i*dst_stride]), h0+h1+(((l0+l1)>>2)&0x0F0F0F0FUL));\
        a= AV_RN32(&src1[i*src_stride1+4]);\
        b= AV_RN32(&src2[i*src_stride2+4]);\
        c= AV_RN32(&src3[i*src_stride3+4]);\
        d= AV_RN32(&src4[i*src_stride4+4]);\
        l0=  (a&0x03030303UL)\
           + (b&0x03030303UL)\
           + 0x02020202UL;\
        h0= ((a&0xFCFCFCFCUL)>>2)\
          + ((b&0xFCFCFCFCUL)>>2);\
        l1=  (c&0x03030303UL)\
           + (d&0x03030303UL);\
        h1= ((c&0xFCFCFCFCUL)>>2)\
          + ((d&0xFCFCFCFCUL)>>2);\
        OP(*((uint32_t*)&dst[i*dst_stride+4]), h0+h1+(((l0+l1)>>2)&0x0F0F0F0FUL));\
    }\
}\
\
static inline void FUNCC(OPNAME ## _pixels4_x2)(uint8_t *block, const uint8_t *pixels, int line_size, int h){\
    FUNC(OPNAME ## _pixels4_l2)(block, pixels, pixels+sizeof(pixel), line_size, line_size, line_size, h);\
}\
\
static inline void FUNCC(OPNAME ## _pixels4_y2)(uint8_t *block, const uint8_t *pixels, int line_size, int h){\
    FUNC(OPNAME ## _pixels4_l2)(block, pixels, pixels+line_size, line_size, line_size, line_size, h);\
}\
\
static inline void FUNCC(OPNAME ## _pixels2_x2)(uint8_t *block, const uint8_t *pixels, int line_size, int h){\
    FUNC(OPNAME ## _pixels2_l2)(block, pixels, pixels+sizeof(pixel), line_size, line_size, line_size, h);\
}\
\
static inline void FUNCC(OPNAME ## _pixels2_y2)(uint8_t *block, const uint8_t *pixels, int line_size, int h){\
    FUNC(OPNAME ## _pixels2_l2)(block, pixels, pixels+line_size, line_size, line_size, line_size, h);\
}\
\
static inline void FUNC(OPNAME ## _no_rnd_pixels8_l4)(uint8_t *dst, const uint8_t *src1, const uint8_t *src2, const uint8_t *src3, const uint8_t *src4,\
                 int dst_stride, int src_stride1, int src_stride2,int src_stride3,int src_stride4, int h){\
    /* FIXME HIGH BIT DEPTH*/\
    int i;\
    for(i=0; i<h; i++){\
        uint32_t a, b, c, d, l0, l1, h0, h1;\
        a= AV_RN32(&src1[i*src_stride1]);\
        b= AV_RN32(&src2[i*src_stride2]);\
        c= AV_RN32(&src3[i*src_stride3]);\
        d= AV_RN32(&src4[i*src_stride4]);\
        l0=  (a&0x03030303UL)\
           + (b&0x03030303UL)\
           + 0x01010101UL;\
        h0= ((a&0xFCFCFCFCUL)>>2)\
          + ((b&0xFCFCFCFCUL)>>2);\
        l1=  (c&0x03030303UL)\
           + (d&0x03030303UL);\
        h1= ((c&0xFCFCFCFCUL)>>2)\
          + ((d&0xFCFCFCFCUL)>>2);\
        OP(*((uint32_t*)&dst[i*dst_stride]), h0+h1+(((l0+l1)>>2)&0x0F0F0F0FUL));\
        a= AV_RN32(&src1[i*src_stride1+4]);\
        b= AV_RN32(&src2[i*src_stride2+4]);\
        c= AV_RN32(&src3[i*src_stride3+4]);\
        d= AV_RN32(&src4[i*src_stride4+4]);\
        l0=  (a&0x03030303UL)\
           + (b&0x03030303UL)\
           + 0x01010101UL;\
        h0= ((a&0xFCFCFCFCUL)>>2)\
          + ((b&0xFCFCFCFCUL)>>2);\
        l1=  (c&0x03030303UL)\
           + (d&0x03030303UL);\
        h1= ((c&0xFCFCFCFCUL)>>2)\
          + ((d&0xFCFCFCFCUL)>>2);\
        OP(*((uint32_t*)&dst[i*dst_stride+4]), h0+h1+(((l0+l1)>>2)&0x0F0F0F0FUL));\
    }\
}\
static inline void FUNC(OPNAME ## _pixels16_l4)(uint8_t *dst, const uint8_t *src1, const uint8_t *src2, const uint8_t *src3, const uint8_t *src4,\
                 int dst_stride, int src_stride1, int src_stride2,int src_stride3,int src_stride4, int h){\
    FUNC(OPNAME ## _pixels8_l4)(dst  , src1  , src2  , src3  , src4  , dst_stride, src_stride1, src_stride2, src_stride3, src_stride4, h);\
    FUNC(OPNAME ## _pixels8_l4)(dst+8*sizeof(pixel), src1+8*sizeof(pixel), src2+8*sizeof(pixel), src3+8*sizeof(pixel), src4+8*sizeof(pixel), dst_stride, src_stride1, src_stride2, src_stride3, src_stride4, h);\
}\
static inline void FUNC(OPNAME ## _no_rnd_pixels16_l4)(uint8_t *dst, const uint8_t *src1, const uint8_t *src2, const uint8_t *src3, const uint8_t *src4,\
                 int dst_stride, int src_stride1, int src_stride2,int src_stride3,int src_stride4, int h){\
    FUNC(OPNAME ## _no_rnd_pixels8_l4)(dst  , src1  , src2  , src3  , src4  , dst_stride, src_stride1, src_stride2, src_stride3, src_stride4, h);\
    FUNC(OPNAME ## _no_rnd_pixels8_l4)(dst+8*sizeof(pixel), src1+8*sizeof(pixel), src2+8*sizeof(pixel), src3+8*sizeof(pixel), src4+8*sizeof(pixel), dst_stride, src_stride1, src_stride2, src_stride3, src_stride4, h);\
}\
\
static inline void FUNCC(OPNAME ## _pixels2_xy2)(uint8_t *p_block, const uint8_t *p_pixels, int line_size, int h)\
{\
        int i, a0, b0, a1, b1;\
        pixel *block = (pixel*)p_block;\
        const pixel *pixels = (const pixel*)p_pixels;\
        line_size >>= sizeof(pixel)-1;\
        a0= pixels[0];\
        b0= pixels[1] + 2;\
        a0 += b0;\
        b0 += pixels[2];\
\
        pixels+=line_size;\
        for(i=0; i<h; i+=2){\
            a1= pixels[0];\
            b1= pixels[1];\
            a1 += b1;\
            b1 += pixels[2];\
\
            block[0]= (a1+a0)>>2; /* FIXME non put */\
            block[1]= (b1+b0)>>2;\
\
            pixels+=line_size;\
            block +=line_size;\
\
            a0= pixels[0];\
            b0= pixels[1] + 2;\
            a0 += b0;\
            b0 += pixels[2];\
\
            block[0]= (a1+a0)>>2;\
            block[1]= (b1+b0)>>2;\
            pixels+=line_size;\
            block +=line_size;\
        }\
}\
\
static inline void FUNCC(OPNAME ## _pixels4_xy2)(uint8_t *block, const uint8_t *pixels, int line_size, int h)\
{\
        /* FIXME HIGH BIT DEPTH */\
        int i;\
        const uint32_t a= AV_RN32(pixels  );\
        const uint32_t b= AV_RN32(pixels+1);\
        uint32_t l0=  (a&0x03030303UL)\
                    + (b&0x03030303UL)\
                    + 0x02020202UL;\
        uint32_t h0= ((a&0xFCFCFCFCUL)>>2)\
                   + ((b&0xFCFCFCFCUL)>>2);\
        uint32_t l1,h1;\
\
        pixels+=line_size;\
        for(i=0; i<h; i+=2){\
            uint32_t a= AV_RN32(pixels  );\
            uint32_t b= AV_RN32(pixels+1);\
            l1=  (a&0x03030303UL)\
               + (b&0x03030303UL);\
            h1= ((a&0xFCFCFCFCUL)>>2)\
              + ((b&0xFCFCFCFCUL)>>2);\
            OP(*((uint32_t*)block), h0+h1+(((l0+l1)>>2)&0x0F0F0F0FUL));\
            pixels+=line_size;\
            block +=line_size;\
            a= AV_RN32(pixels  );\
            b= AV_RN32(pixels+1);\
            l0=  (a&0x03030303UL)\
               + (b&0x03030303UL)\
               + 0x02020202UL;\
            h0= ((a&0xFCFCFCFCUL)>>2)\
              + ((b&0xFCFCFCFCUL)>>2);\
            OP(*((uint32_t*)block), h0+h1+(((l0+l1)>>2)&0x0F0F0F0FUL));\
            pixels+=line_size;\
            block +=line_size;\
        }\
}\
\
static inline void FUNCC(OPNAME ## _pixels8_xy2)(uint8_t *block, const uint8_t *pixels, int line_size, int h)\
{\
    /* FIXME HIGH BIT DEPTH */\
    int j;\
    for(j=0; j<2; j++){\
        int i;\
        const uint32_t a= AV_RN32(pixels  );\
        const uint32_t b= AV_RN32(pixels+1);\
        uint32_t l0=  (a&0x03030303UL)\
                    + (b&0x03030303UL)\
                    + 0x02020202UL;\
        uint32_t h0= ((a&0xFCFCFCFCUL)>>2)\
                   + ((b&0xFCFCFCFCUL)>>2);\
        uint32_t l1,h1;\
\
        pixels+=line_size;\
        for(i=0; i<h; i+=2){\
            uint32_t a= AV_RN32(pixels  );\
            uint32_t b= AV_RN32(pixels+1);\
            l1=  (a&0x03030303UL)\
               + (b&0x03030303UL);\
            h1= ((a&0xFCFCFCFCUL)>>2)\
              + ((b&0xFCFCFCFCUL)>>2);\
            OP(*((uint32_t*)block), h0+h1+(((l0+l1)>>2)&0x0F0F0F0FUL));\
            pixels+=line_size;\
            block +=line_size;\
            a= AV_RN32(pixels  );\
            b= AV_RN32(pixels+1);\
            l0=  (a&0x03030303UL)\
               + (b&0x03030303UL)\
               + 0x02020202UL;\
            h0= ((a&0xFCFCFCFCUL)>>2)\
              + ((b&0xFCFCFCFCUL)>>2);\
            OP(*((uint32_t*)block), h0+h1+(((l0+l1)>>2)&0x0F0F0F0FUL));\
            pixels+=line_size;\
            block +=line_size;\
        }\
        pixels+=4-line_size*(h+1);\
        block +=4-line_size*h;\
    }\
}\
\
static inline void FUNCC(OPNAME ## _no_rnd_pixels8_xy2)(uint8_t *block, const uint8_t *pixels, int line_size, int h)\
{\
    /* FIXME HIGH BIT DEPTH */\
    int j;\
    for(j=0; j<2; j++){\
        int i;\
        const uint32_t a= AV_RN32(pixels  );\
        const uint32_t b= AV_RN32(pixels+1);\
        uint32_t l0=  (a&0x03030303UL)\
                    + (b&0x03030303UL)\
                    + 0x01010101UL;\
        uint32_t h0= ((a&0xFCFCFCFCUL)>>2)\
                   + ((b&0xFCFCFCFCUL)>>2);\
        uint32_t l1,h1;\
\
        pixels+=line_size;\
        for(i=0; i<h; i+=2){\
            uint32_t a= AV_RN32(pixels  );\
            uint32_t b= AV_RN32(pixels+1);\
            l1=  (a&0x03030303UL)\
               + (b&0x03030303UL);\
            h1= ((a&0xFCFCFCFCUL)>>2)\
              + ((b&0xFCFCFCFCUL)>>2);\
            OP(*((uint32_t*)block), h0+h1+(((l0+l1)>>2)&0x0F0F0F0FUL));\
            pixels+=line_size;\
            block +=line_size;\
            a= AV_RN32(pixels  );\
            b= AV_RN32(pixels+1);\
            l0=  (a&0x03030303UL)\
               + (b&0x03030303UL)\
               + 0x01010101UL;\
            h0= ((a&0xFCFCFCFCUL)>>2)\
              + ((b&0xFCFCFCFCUL)>>2);\
            OP(*((uint32_t*)block), h0+h1+(((l0+l1)>>2)&0x0F0F0F0FUL));\
            pixels+=line_size;\
            block +=line_size;\
        }\
        pixels+=4-line_size*(h+1);\
        block +=4-line_size*h;\
    }\
}\
\
CALL_2X_PIXELS(FUNCC(OPNAME ## _pixels16)    , FUNCC(OPNAME ## _pixels8)    , 8*sizeof(pixel))\
CALL_2X_PIXELS(FUNCC(OPNAME ## _pixels16_x2) , FUNCC(OPNAME ## _pixels8_x2) , 8*sizeof(pixel))\
CALL_2X_PIXELS(FUNCC(OPNAME ## _pixels16_y2) , FUNCC(OPNAME ## _pixels8_y2) , 8*sizeof(pixel))\
CALL_2X_PIXELS(FUNCC(OPNAME ## _pixels16_xy2), FUNCC(OPNAME ## _pixels8_xy2), 8*sizeof(pixel))\
av_unused CALL_2X_PIXELS(FUNCC(OPNAME ## _no_rnd_pixels16)    , FUNCC(OPNAME ## _pixels8) , 8*sizeof(pixel))\
CALL_2X_PIXELS(FUNCC(OPNAME ## _no_rnd_pixels16_x2) , FUNCC(OPNAME ## _no_rnd_pixels8_x2) , 8*sizeof(pixel))\
CALL_2X_PIXELS(FUNCC(OPNAME ## _no_rnd_pixels16_y2) , FUNCC(OPNAME ## _no_rnd_pixels8_y2) , 8*sizeof(pixel))\
CALL_2X_PIXELS(FUNCC(OPNAME ## _no_rnd_pixels16_xy2), FUNCC(OPNAME ## _no_rnd_pixels8_xy2), 8*sizeof(pixel))\

#define op_avg(a, b) a = rnd_avg_pixel4(a, b)
#endif
#define op_put(a, b) a = b

PIXOP2(avg, op_avg)
PIXOP2(put, op_put)
#undef op_avg
#undef op_put

#define put_no_rnd_pixels8_c  put_pixels8_c
#define put_no_rnd_pixels16_c put_pixels16_c

static void FUNCC(put_no_rnd_pixels16_l2)(uint8_t *dst, const uint8_t *a, const uint8_t *b, int stride, int h){
    FUNC(put_no_rnd_pixels16_l2)(dst, a, b, stride, stride, stride, h);
}

static void FUNCC(put_no_rnd_pixels8_l2)(uint8_t *dst, const uint8_t *a, const uint8_t *b, int stride, int h){
    FUNC(put_no_rnd_pixels8_l2)(dst, a, b, stride, stride, stride, h);
}

#define H264_CHROMA_MC(OPNAME, OP)\
static void FUNCC(OPNAME ## h264_chroma_mc2)(uint8_t *p_dst/*align 8*/, uint8_t *p_src/*align 1*/, int stride, int h, int x, int y){\
    pixel *dst = (pixel*)p_dst;\
    pixel *src = (pixel*)p_src;\
    const int A=(8-x)*(8-y);\
    const int B=(  x)*(8-y);\
    const int C=(8-x)*(  y);\
    const int D=(  x)*(  y);\
    int i;\
    stride >>= sizeof(pixel)-1;\
    \
    assert(x<8 && y<8 && x>=0 && y>=0);\
\
    if(D){\
        for(i=0; i<h; i++){\
            OP(dst[0], (A*src[0] + B*src[1] + C*src[stride+0] + D*src[stride+1]));\
            OP(dst[1], (A*src[1] + B*src[2] + C*src[stride+1] + D*src[stride+2]));\
            dst+= stride;\
            src+= stride;\
        }\
    }else{\
        const int E= B+C;\
        const int step= C ? stride : 1;\
        for(i=0; i<h; i++){\
            OP(dst[0], (A*src[0] + E*src[step+0]));\
            OP(dst[1], (A*src[1] + E*src[step+1]));\
            dst+= stride;\
            src+= stride;\
        }\
    }\
}\
\
static void FUNCC(OPNAME ## h264_chroma_mc4)(uint8_t *p_dst/*align 8*/, uint8_t *p_src/*align 1*/, int stride, int h, int x, int y){\
    pixel *dst = (pixel*)p_dst;\
    pixel *src = (pixel*)p_src;\
    const int A=(8-x)*(8-y);\
    const int B=(  x)*(8-y);\
    const int C=(8-x)*(  y);\
    const int D=(  x)*(  y);\
    int i;\
    stride >>= sizeof(pixel)-1;\
    \
    assert(x<8 && y<8 && x>=0 && y>=0);\
\
    if(D){\
        for(i=0; i<h; i++){\
            OP(dst[0], (A*src[0] + B*src[1] + C*src[stride+0] + D*src[stride+1]));\
            OP(dst[1], (A*src[1] + B*src[2] + C*src[stride+1] + D*src[stride+2]));\
            OP(dst[2], (A*src[2] + B*src[3] + C*src[stride+2] + D*src[stride+3]));\
            OP(dst[3], (A*src[3] + B*src[4] + C*src[stride+3] + D*src[stride+4]));\
            dst+= stride;\
            src+= stride;\
        }\
    }else{\
        const int E= B+C;\
        const int step= C ? stride : 1;\
        for(i=0; i<h; i++){\
            OP(dst[0], (A*src[0] + E*src[step+0]));\
            OP(dst[1], (A*src[1] + E*src[step+1]));\
            OP(dst[2], (A*src[2] + E*src[step+2]));\
            OP(dst[3], (A*src[3] + E*src[step+3]));\
            dst+= stride;\
            src+= stride;\
        }\
    }\
}\
\
static void FUNCC(OPNAME ## h264_chroma_mc8)(uint8_t *p_dst/*align 8*/, uint8_t *p_src/*align 1*/, int stride, int h, int x, int y){\
    pixel *dst = (pixel*)p_dst;\
    pixel *src = (pixel*)p_src;\
    const int A=(8-x)*(8-y);\
    const int B=(  x)*(8-y);\
    const int C=(8-x)*(  y);\
    const int D=(  x)*(  y);\
    int i;\
    stride >>= sizeof(pixel)-1;\
    \
    assert(x<8 && y<8 && x>=0 && y>=0);\
\
    if(D){\
        for(i=0; i<h; i++){\
            OP(dst[0], (A*src[0] + B*src[1] + C*src[stride+0] + D*src[stride+1]));\
            OP(dst[1], (A*src[1] + B*src[2] + C*src[stride+1] + D*src[stride+2]));\
            OP(dst[2], (A*src[2] + B*src[3] + C*src[stride+2] + D*src[stride+3]));\
            OP(dst[3], (A*src[3] + B*src[4] + C*src[stride+3] + D*src[stride+4]));\
            OP(dst[4], (A*src[4] + B*src[5] + C*src[stride+4] + D*src[stride+5]));\
            OP(dst[5], (A*src[5] + B*src[6] + C*src[stride+5] + D*src[stride+6]));\
            OP(dst[6], (A*src[6] + B*src[7] + C*src[stride+6] + D*src[stride+7]));\
            OP(dst[7], (A*src[7] + B*src[8] + C*src[stride+7] + D*src[stride+8]));\
            dst+= stride;\
            src+= stride;\
        }\
    }else{\
        const int E= B+C;\
        const int step= C ? stride : 1;\
        for(i=0; i<h; i++){\
            OP(dst[0], (A*src[0] + E*src[step+0]));\
            OP(dst[1], (A*src[1] + E*src[step+1]));\
            OP(dst[2], (A*src[2] + E*src[step+2]));\
            OP(dst[3], (A*src[3] + E*src[step+3]));\
            OP(dst[4], (A*src[4] + E*src[step+4]));\
            OP(dst[5], (A*src[5] + E*src[step+5]));\
            OP(dst[6], (A*src[6] + E*src[step+6]));\
            OP(dst[7], (A*src[7] + E*src[step+7]));\
            dst+= stride;\
            src+= stride;\
        }\
    }\
}

#define op_avg(a, b) a = (((a)+(((b) + 32)>>6)+1)>>1)
#define op_put(a, b) a = (((b) + 32)>>6)

H264_CHROMA_MC(put_       , op_put)
H264_CHROMA_MC(avg_       , op_avg)
#undef op_avg
#undef op_put

#define H264_LOWPASS(OPNAME, OP, OP2) \
static av_unused void FUNC(OPNAME ## h264_qpel2_h_lowpass)(uint8_t *p_dst, uint8_t *p_src, int dstStride, int srcStride){\
    const int h=2;\
    INIT_CLIP\
    int i;\
    pixel *dst = (pixel*)p_dst;\
    pixel *src = (pixel*)p_src;\
    dstStride >>= sizeof(pixel)-1;\
    srcStride >>= sizeof(pixel)-1;\
    for(i=0; i<h; i++)\
    {\
        OP(dst[0], (src[0]+src[1])*20 - (src[-1]+src[2])*5 + (src[-2]+src[3]));\
        OP(dst[1], (src[1]+src[2])*20 - (src[0 ]+src[3])*5 + (src[-1]+src[4]));\
        dst+=dstStride;\
        src+=srcStride;\
    }\
}\
\
static av_unused void FUNC(OPNAME ## h264_qpel2_v_lowpass)(uint8_t *p_dst, uint8_t *p_src, int dstStride, int srcStride){\
    const int w=2;\
    INIT_CLIP\
    int i;\
    pixel *dst = (pixel*)p_dst;\
    pixel *src = (pixel*)p_src;\
    dstStride >>= sizeof(pixel)-1;\
    srcStride >>= sizeof(pixel)-1;\
    for(i=0; i<w; i++)\
    {\
        const int srcB= src[-2*srcStride];\
        const int srcA= src[-1*srcStride];\
        const int src0= src[0 *srcStride];\
        const int src1= src[1 *srcStride];\
        const int src2= src[2 *srcStride];\
        const int src3= src[3 *srcStride];\
        const int src4= src[4 *srcStride];\
        OP(dst[0*dstStride], (src0+src1)*20 - (srcA+src2)*5 + (srcB+src3));\
        OP(dst[1*dstStride], (src1+src2)*20 - (src0+src3)*5 + (srcA+src4));\
        dst++;\
        src++;\
    }\
}\
\
static av_unused void FUNC(OPNAME ## h264_qpel2_hv_lowpass)(uint8_t *p_dst, int16_t *tmp, uint8_t *p_src, int dstStride, int tmpStride, int srcStride){\
    const int h=2;\
    const int w=2;\
    const int pad = (BIT_DEPTH > 9) ? (-10 * ((1<<BIT_DEPTH)-1)) : 0;\
    INIT_CLIP\
    int i;\
    pixel *dst = (pixel*)p_dst;\
    pixel *src = (pixel*)p_src;\
    dstStride >>= sizeof(pixel)-1;\
    srcStride >>= sizeof(pixel)-1;\
    src -= 2*srcStride;\
    for(i=0; i<h+5; i++)\
    {\
        tmp[0]= (src[0]+src[1])*20 - (src[-1]+src[2])*5 + (src[-2]+src[3]) + pad;\
        tmp[1]= (src[1]+src[2])*20 - (src[0 ]+src[3])*5 + (src[-1]+src[4]) + pad;\
        tmp+=tmpStride;\
        src+=srcStride;\
    }\
    tmp -= tmpStride*(h+5-2);\
    for(i=0; i<w; i++)\
    {\
        const int tmpB= tmp[-2*tmpStride] - pad;\
        const int tmpA= tmp[-1*tmpStride] - pad;\
        const int tmp0= tmp[0 *tmpStride] - pad;\
        const int tmp1= tmp[1 *tmpStride] - pad;\
        const int tmp2= tmp[2 *tmpStride] - pad;\
        const int tmp3= tmp[3 *tmpStride] - pad;\
        const int tmp4= tmp[4 *tmpStride] - pad;\
        OP2(dst[0*dstStride], (tmp0+tmp1)*20 - (tmpA+tmp2)*5 + (tmpB+tmp3));\
        OP2(dst[1*dstStride], (tmp1+tmp2)*20 - (tmp0+tmp3)*5 + (tmpA+tmp4));\
        dst++;\
        tmp++;\
    }\
}\
static void FUNC(OPNAME ## h264_qpel4_h_lowpass)(uint8_t *p_dst, uint8_t *p_src, int dstStride, int srcStride){\
    const int h=4;\
    INIT_CLIP\
    int i;\
    pixel *dst = (pixel*)p_dst;\
    pixel *src = (pixel*)p_src;\
    dstStride >>= sizeof(pixel)-1;\
    srcStride >>= sizeof(pixel)-1;\
    for(i=0; i<h; i++)\
    {\
        OP(dst[0], (src[0]+src[1])*20 - (src[-1]+src[2])*5 + (src[-2]+src[3]));\
        OP(dst[1], (src[1]+src[2])*20 - (src[0 ]+src[3])*5 + (src[-1]+src[4]));\
        OP(dst[2], (src[2]+src[3])*20 - (src[1 ]+src[4])*5 + (src[0 ]+src[5]));\
        OP(dst[3], (src[3]+src[4])*20 - (src[2 ]+src[5])*5 + (src[1 ]+src[6]));\
        dst+=dstStride;\
        src+=srcStride;\
    }\
}\
\
static void FUNC(OPNAME ## h264_qpel4_v_lowpass)(uint8_t *p_dst, uint8_t *p_src, int dstStride, int srcStride){\
    const int w=4;\
    INIT_CLIP\
    int i;\
    pixel *dst = (pixel*)p_dst;\
    pixel *src = (pixel*)p_src;\
    dstStride >>= sizeof(pixel)-1;\
    srcStride >>= sizeof(pixel)-1;\
    for(i=0; i<w; i++)\
    {\
        const int srcB= src[-2*srcStride];\
        const int srcA= src[-1*srcStride];\
        const int src0= src[0 *srcStride];\
        const int src1= src[1 *srcStride];\
        const int src2= src[2 *srcStride];\
        const int src3= src[3 *srcStride];\
        const int src4= src[4 *srcStride];\
        const int src5= src[5 *srcStride];\
        const int src6= src[6 *srcStride];\
        OP(dst[0*dstStride], (src0+src1)*20 - (srcA+src2)*5 + (srcB+src3));\
        OP(dst[1*dstStride], (src1+src2)*20 - (src0+src3)*5 + (srcA+src4));\
        OP(dst[2*dstStride], (src2+src3)*20 - (src1+src4)*5 + (src0+src5));\
        OP(dst[3*dstStride], (src3+src4)*20 - (src2+src5)*5 + (src1+src6));\
        dst++;\
        src++;\
    }\
}\
\
static void FUNC(OPNAME ## h264_qpel4_hv_lowpass)(uint8_t *p_dst, int16_t *tmp, uint8_t *p_src, int dstStride, int tmpStride, int srcStride){\
    const int h=4;\
    const int w=4;\
    const int pad = (BIT_DEPTH > 9) ? (-10 * ((1<<BIT_DEPTH)-1)) : 0;\
    INIT_CLIP\
    int i;\
    pixel *dst = (pixel*)p_dst;\
    pixel *src = (pixel*)p_src;\
    dstStride >>= sizeof(pixel)-1;\
    srcStride >>= sizeof(pixel)-1;\
    src -= 2*srcStride;\
    for(i=0; i<h+5; i++)\
    {\
        tmp[0]= (src[0]+src[1])*20 - (src[-1]+src[2])*5 + (src[-2]+src[3]) + pad;\
        tmp[1]= (src[1]+src[2])*20 - (src[0 ]+src[3])*5 + (src[-1]+src[4]) + pad;\
        tmp[2]= (src[2]+src[3])*20 - (src[1 ]+src[4])*5 + (src[0 ]+src[5]) + pad;\
        tmp[3]= (src[3]+src[4])*20 - (src[2 ]+src[5])*5 + (src[1 ]+src[6]) + pad;\
        tmp+=tmpStride;\
        src+=srcStride;\
    }\
    tmp -= tmpStride*(h+5-2);\
    for(i=0; i<w; i++)\
    {\
        const int tmpB= tmp[-2*tmpStride] - pad;\
        const int tmpA= tmp[-1*tmpStride] - pad;\
        const int tmp0= tmp[0 *tmpStride] - pad;\
        const int tmp1= tmp[1 *tmpStride] - pad;\
        const int tmp2= tmp[2 *tmpStride] - pad;\
        const int tmp3= tmp[3 *tmpStride] - pad;\
        const int tmp4= tmp[4 *tmpStride] - pad;\
        const int tmp5= tmp[5 *tmpStride] - pad;\
        const int tmp6= tmp[6 *tmpStride] - pad;\
        OP2(dst[0*dstStride], (tmp0+tmp1)*20 - (tmpA+tmp2)*5 + (tmpB+tmp3));\
        OP2(dst[1*dstStride], (tmp1+tmp2)*20 - (tmp0+tmp3)*5 + (tmpA+tmp4));\
        OP2(dst[2*dstStride], (tmp2+tmp3)*20 - (tmp1+tmp4)*5 + (tmp0+tmp5));\
        OP2(dst[3*dstStride], (tmp3+tmp4)*20 - (tmp2+tmp5)*5 + (tmp1+tmp6));\
        dst++;\
        tmp++;\
    }\
}\
\
static void FUNC(OPNAME ## h264_qpel8_h_lowpass)(uint8_t *p_dst, uint8_t *p_src, int dstStride, int srcStride){\
    const int h=8;\
    INIT_CLIP\
    int i;\
    pixel *dst = (pixel*)p_dst;\
    pixel *src = (pixel*)p_src;\
    dstStride >>= sizeof(pixel)-1;\
    srcStride >>= sizeof(pixel)-1;\
    for(i=0; i<h; i++)\
    {\
        OP(dst[0], (src[0]+src[1])*20 - (src[-1]+src[2])*5 + (src[-2]+src[3 ]));\
        OP(dst[1], (src[1]+src[2])*20 - (src[0 ]+src[3])*5 + (src[-1]+src[4 ]));\
        OP(dst[2], (src[2]+src[3])*20 - (src[1 ]+src[4])*5 + (src[0 ]+src[5 ]));\
        OP(dst[3], (src[3]+src[4])*20 - (src[2 ]+src[5])*5 + (src[1 ]+src[6 ]));\
        OP(dst[4], (src[4]+src[5])*20 - (src[3 ]+src[6])*5 + (src[2 ]+src[7 ]));\
        OP(dst[5], (src[5]+src[6])*20 - (src[4 ]+src[7])*5 + (src[3 ]+src[8 ]));\
        OP(dst[6], (src[6]+src[7])*20 - (src[5 ]+src[8])*5 + (src[4 ]+src[9 ]));\
        OP(dst[7], (src[7]+src[8])*20 - (src[6 ]+src[9])*5 + (src[5 ]+src[10]));\
        dst+=dstStride;\
        src+=srcStride;\
    }\
}\
\
static void FUNC(OPNAME ## h264_qpel8_v_lowpass)(uint8_t *p_dst, uint8_t *p_src, int dstStride, int srcStride){\
    const int w=8;\
    INIT_CLIP\
    int i;\
    pixel *dst = (pixel*)p_dst;\
    pixel *src = (pixel*)p_src;\
    dstStride >>= sizeof(pixel)-1;\
    srcStride >>= sizeof(pixel)-1;\
    for(i=0; i<w; i++)\
    {\
        const int srcB= src[-2*srcStride];\
        const int srcA= src[-1*srcStride];\
        const int src0= src[0 *srcStride];\
        const int src1= src[1 *srcStride];\
        const int src2= src[2 *srcStride];\
        const int src3= src[3 *srcStride];\
        const int src4= src[4 *srcStride];\
        const int src5= src[5 *srcStride];\
        const int src6= src[6 *srcStride];\
        const int src7= src[7 *srcStride];\
        const int src8= src[8 *srcStride];\
        const int src9= src[9 *srcStride];\
        const int src10=src[10*srcStride];\
        OP(dst[0*dstStride], (src0+src1)*20 - (srcA+src2)*5 + (srcB+src3));\
        OP(dst[1*dstStride], (src1+src2)*20 - (src0+src3)*5 + (srcA+src4));\
        OP(dst[2*dstStride], (src2+src3)*20 - (src1+src4)*5 + (src0+src5));\
        OP(dst[3*dstStride], (src3+src4)*20 - (src2+src5)*5 + (src1+src6));\
        OP(dst[4*dstStride], (src4+src5)*20 - (src3+src6)*5 + (src2+src7));\
        OP(dst[5*dstStride], (src5+src6)*20 - (src4+src7)*5 + (src3+src8));\
        OP(dst[6*dstStride], (src6+src7)*20 - (src5+src8)*5 + (src4+src9));\
        OP(dst[7*dstStride], (src7+src8)*20 - (src6+src9)*5 + (src5+src10));\
        dst++;\
        src++;\
    }\
}\
\
static void FUNC(OPNAME ## h264_qpel8_hv_lowpass)(uint8_t *p_dst, int16_t *tmp, uint8_t *p_src, int dstStride, int tmpStride, int srcStride){\
    const int h=8;\
    const int w=8;\
    const int pad = (BIT_DEPTH > 9) ? (-10 * ((1<<BIT_DEPTH)-1)) : 0;\
    INIT_CLIP\
    int i;\
    pixel *dst = (pixel*)p_dst;\
    pixel *src = (pixel*)p_src;\
    dstStride >>= sizeof(pixel)-1;\
    srcStride >>= sizeof(pixel)-1;\
    src -= 2*srcStride;\
    for(i=0; i<h+5; i++)\
    {\
        tmp[0]= (src[0]+src[1])*20 - (src[-1]+src[2])*5 + (src[-2]+src[3 ]) + pad;\
        tmp[1]= (src[1]+src[2])*20 - (src[0 ]+src[3])*5 + (src[-1]+src[4 ]) + pad;\
        tmp[2]= (src[2]+src[3])*20 - (src[1 ]+src[4])*5 + (src[0 ]+src[5 ]) + pad;\
        tmp[3]= (src[3]+src[4])*20 - (src[2 ]+src[5])*5 + (src[1 ]+src[6 ]) + pad;\
        tmp[4]= (src[4]+src[5])*20 - (src[3 ]+src[6])*5 + (src[2 ]+src[7 ]) + pad;\
        tmp[5]= (src[5]+src[6])*20 - (src[4 ]+src[7])*5 + (src[3 ]+src[8 ]) + pad;\
        tmp[6]= (src[6]+src[7])*20 - (src[5 ]+src[8])*5 + (src[4 ]+src[9 ]) + pad;\
        tmp[7]= (src[7]+src[8])*20 - (src[6 ]+src[9])*5 + (src[5 ]+src[10]) + pad;\
        tmp+=tmpStride;\
        src+=srcStride;\
    }\
    tmp -= tmpStride*(h+5-2);\
    for(i=0; i<w; i++)\
    {\
        const int tmpB= tmp[-2*tmpStride] - pad;\
        const int tmpA= tmp[-1*tmpStride] - pad;\
        const int tmp0= tmp[0 *tmpStride] - pad;\
        const int tmp1= tmp[1 *tmpStride] - pad;\
        const int tmp2= tmp[2 *tmpStride] - pad;\
        const int tmp3= tmp[3 *tmpStride] - pad;\
        const int tmp4= tmp[4 *tmpStride] - pad;\
        const int tmp5= tmp[5 *tmpStride] - pad;\
        const int tmp6= tmp[6 *tmpStride] - pad;\
        const int tmp7= tmp[7 *tmpStride] - pad;\
        const int tmp8= tmp[8 *tmpStride] - pad;\
        const int tmp9= tmp[9 *tmpStride] - pad;\
        const int tmp10=tmp[10*tmpStride] - pad;\
        OP2(dst[0*dstStride], (tmp0+tmp1)*20 - (tmpA+tmp2)*5 + (tmpB+tmp3));\
        OP2(dst[1*dstStride], (tmp1+tmp2)*20 - (tmp0+tmp3)*5 + (tmpA+tmp4));\
        OP2(dst[2*dstStride], (tmp2+tmp3)*20 - (tmp1+tmp4)*5 + (tmp0+tmp5));\
        OP2(dst[3*dstStride], (tmp3+tmp4)*20 - (tmp2+tmp5)*5 + (tmp1+tmp6));\
        OP2(dst[4*dstStride], (tmp4+tmp5)*20 - (tmp3+tmp6)*5 + (tmp2+tmp7));\
        OP2(dst[5*dstStride], (tmp5+tmp6)*20 - (tmp4+tmp7)*5 + (tmp3+tmp8));\
        OP2(dst[6*dstStride], (tmp6+tmp7)*20 - (tmp5+tmp8)*5 + (tmp4+tmp9));\
        OP2(dst[7*dstStride], (tmp7+tmp8)*20 - (tmp6+tmp9)*5 + (tmp5+tmp10));\
        dst++;\
        tmp++;\
    }\
}\
\
static void FUNC(OPNAME ## h264_qpel16_v_lowpass)(uint8_t *dst, uint8_t *src, int dstStride, int srcStride){\
    FUNC(OPNAME ## h264_qpel8_v_lowpass)(dst                , src                , dstStride, srcStride);\
    FUNC(OPNAME ## h264_qpel8_v_lowpass)(dst+8*sizeof(pixel), src+8*sizeof(pixel), dstStride, srcStride);\
    src += 8*srcStride;\
    dst += 8*dstStride;\
    FUNC(OPNAME ## h264_qpel8_v_lowpass)(dst                , src                , dstStride, srcStride);\
    FUNC(OPNAME ## h264_qpel8_v_lowpass)(dst+8*sizeof(pixel), src+8*sizeof(pixel), dstStride, srcStride);\
}\
\
static void FUNC(OPNAME ## h264_qpel16_h_lowpass)(uint8_t *dst, uint8_t *src, int dstStride, int srcStride){\
    FUNC(OPNAME ## h264_qpel8_h_lowpass)(dst                , src                , dstStride, srcStride);\
    FUNC(OPNAME ## h264_qpel8_h_lowpass)(dst+8*sizeof(pixel), src+8*sizeof(pixel), dstStride, srcStride);\
    src += 8*srcStride;\
    dst += 8*dstStride;\
    FUNC(OPNAME ## h264_qpel8_h_lowpass)(dst                , src                , dstStride, srcStride);\
    FUNC(OPNAME ## h264_qpel8_h_lowpass)(dst+8*sizeof(pixel), src+8*sizeof(pixel), dstStride, srcStride);\
}\
\
static void FUNC(OPNAME ## h264_qpel16_hv_lowpass)(uint8_t *dst, int16_t *tmp, uint8_t *src, int dstStride, int tmpStride, int srcStride){\
    FUNC(OPNAME ## h264_qpel8_hv_lowpass)(dst                , tmp  , src                , dstStride, tmpStride, srcStride);\
    FUNC(OPNAME ## h264_qpel8_hv_lowpass)(dst+8*sizeof(pixel), tmp+8, src+8*sizeof(pixel), dstStride, tmpStride, srcStride);\
    src += 8*srcStride;\
    dst += 8*dstStride;\
    FUNC(OPNAME ## h264_qpel8_hv_lowpass)(dst                , tmp  , src                , dstStride, tmpStride, srcStride);\
    FUNC(OPNAME ## h264_qpel8_hv_lowpass)(dst+8*sizeof(pixel), tmp+8, src+8*sizeof(pixel), dstStride, tmpStride, srcStride);\
}\

#define H264_MC(OPNAME, SIZE) \
static av_unused void FUNCC(OPNAME ## h264_qpel ## SIZE ## _mc00)(uint8_t *dst, uint8_t *src, int stride){\
    FUNCC(OPNAME ## pixels ## SIZE)(dst, src, stride, SIZE);\
}\
\
static void FUNCC(OPNAME ## h264_qpel ## SIZE ## _mc10)(uint8_t *dst, uint8_t *src, int stride){\
    uint8_t half[SIZE*SIZE*sizeof(pixel)];\
    FUNC(put_h264_qpel ## SIZE ## _h_lowpass)(half, src, SIZE*sizeof(pixel), stride);\
    FUNC(OPNAME ## pixels ## SIZE ## _l2)(dst, src, half, stride, stride, SIZE*sizeof(pixel), SIZE);\
}\
\
static void FUNCC(OPNAME ## h264_qpel ## SIZE ## _mc20)(uint8_t *dst, uint8_t *src, int stride){\
    FUNC(OPNAME ## h264_qpel ## SIZE ## _h_lowpass)(dst, src, stride, stride);\
}\
\
static void FUNCC(OPNAME ## h264_qpel ## SIZE ## _mc30)(uint8_t *dst, uint8_t *src, int stride){\
    uint8_t half[SIZE*SIZE*sizeof(pixel)];\
    FUNC(put_h264_qpel ## SIZE ## _h_lowpass)(half, src, SIZE*sizeof(pixel), stride);\
    FUNC(OPNAME ## pixels ## SIZE ## _l2)(dst, src+sizeof(pixel), half, stride, stride, SIZE*sizeof(pixel), SIZE);\
}\
\
static void FUNCC(OPNAME ## h264_qpel ## SIZE ## _mc01)(uint8_t *dst, uint8_t *src, int stride){\
    uint8_t full[SIZE*(SIZE+5)*sizeof(pixel)];\
    uint8_t * const full_mid= full + SIZE*2*sizeof(pixel);\
    uint8_t half[SIZE*SIZE*sizeof(pixel)];\
    FUNC(copy_block ## SIZE )(full, src - stride*2, SIZE*sizeof(pixel),  stride, SIZE + 5);\
    FUNC(put_h264_qpel ## SIZE ## _v_lowpass)(half, full_mid, SIZE*sizeof(pixel), SIZE*sizeof(pixel));\
    FUNC(OPNAME ## pixels ## SIZE ## _l2)(dst, full_mid, half, stride, SIZE*sizeof(pixel), SIZE*sizeof(pixel), SIZE);\
}\
\
static void FUNCC(OPNAME ## h264_qpel ## SIZE ## _mc02)(uint8_t *dst, uint8_t *src, int stride){\
    uint8_t full[SIZE*(SIZE+5)*sizeof(pixel)];\
    uint8_t * const full_mid= full + SIZE*2*sizeof(pixel);\
    FUNC(copy_block ## SIZE )(full, src - stride*2, SIZE*sizeof(pixel),  stride, SIZE + 5);\
    FUNC(OPNAME ## h264_qpel ## SIZE ## _v_lowpass)(dst, full_mid, stride, SIZE*sizeof(pixel));\
}\
\
static void FUNCC(OPNAME ## h264_qpel ## SIZE ## _mc03)(uint8_t *dst, uint8_t *src, int stride){\
    uint8_t full[SIZE*(SIZE+5)*sizeof(pixel)];\
    uint8_t * const full_mid= full + SIZE*2*sizeof(pixel);\
    uint8_t half[SIZE*SIZE*sizeof(pixel)];\
    FUNC(copy_block ## SIZE )(full, src - stride*2, SIZE*sizeof(pixel),  stride, SIZE + 5);\
    FUNC(put_h264_qpel ## SIZE ## _v_lowpass)(half, full_mid, SIZE*sizeof(pixel), SIZE*sizeof(pixel));\
    FUNC(OPNAME ## pixels ## SIZE ## _l2)(dst, full_mid+SIZE*sizeof(pixel), half, stride, SIZE*sizeof(pixel), SIZE*sizeof(pixel), SIZE);\
}\
\
static void FUNCC(OPNAME ## h264_qpel ## SIZE ## _mc11)(uint8_t *dst, uint8_t *src, int stride){\
    uint8_t full[SIZE*(SIZE+5)*sizeof(pixel)];\
    uint8_t * const full_mid= full + SIZE*2*sizeof(pixel);\
    uint8_t halfH[SIZE*SIZE*sizeof(pixel)];\
    uint8_t halfV[SIZE*SIZE*sizeof(pixel)];\
    FUNC(put_h264_qpel ## SIZE ## _h_lowpass)(halfH, src, SIZE*sizeof(pixel), stride);\
    FUNC(copy_block ## SIZE )(full, src - stride*2, SIZE*sizeof(pixel),  stride, SIZE + 5);\
    FUNC(put_h264_qpel ## SIZE ## _v_lowpass)(halfV, full_mid, SIZE*sizeof(pixel), SIZE*sizeof(pixel));\
    FUNC(OPNAME ## pixels ## SIZE ## _l2)(dst, halfH, halfV, stride, SIZE*sizeof(pixel), SIZE*sizeof(pixel), SIZE);\
}\
\
static void FUNCC(OPNAME ## h264_qpel ## SIZE ## _mc31)(uint8_t *dst, uint8_t *src, int stride){\
    uint8_t full[SIZE*(SIZE+5)*sizeof(pixel)];\
    uint8_t * const full_mid= full + SIZE*2*sizeof(pixel);\
    uint8_t halfH[SIZE*SIZE*sizeof(pixel)];\
    uint8_t halfV[SIZE*SIZE*sizeof(pixel)];\
    FUNC(put_h264_qpel ## SIZE ## _h_lowpass)(halfH, src, SIZE*sizeof(pixel), stride);\
    FUNC(copy_block ## SIZE )(full, src - stride*2 + sizeof(pixel), SIZE*sizeof(pixel),  stride, SIZE + 5);\
    FUNC(put_h264_qpel ## SIZE ## _v_lowpass)(halfV, full_mid, SIZE*sizeof(pixel), SIZE*sizeof(pixel));\
    FUNC(OPNAME ## pixels ## SIZE ## _l2)(dst, halfH, halfV, stride, SIZE*sizeof(pixel), SIZE*sizeof(pixel), SIZE);\
}\
\
static void FUNCC(OPNAME ## h264_qpel ## SIZE ## _mc13)(uint8_t *dst, uint8_t *src, int stride){\
    uint8_t full[SIZE*(SIZE+5)*sizeof(pixel)];\
    uint8_t * const full_mid= full + SIZE*2*sizeof(pixel);\
    uint8_t halfH[SIZE*SIZE*sizeof(pixel)];\
    uint8_t halfV[SIZE*SIZE*sizeof(pixel)];\
    FUNC(put_h264_qpel ## SIZE ## _h_lowpass)(halfH, src + stride, SIZE*sizeof(pixel), stride);\
    FUNC(copy_block ## SIZE )(full, src - stride*2, SIZE*sizeof(pixel),  stride, SIZE + 5);\
    FUNC(put_h264_qpel ## SIZE ## _v_lowpass)(halfV, full_mid, SIZE*sizeof(pixel), SIZE*sizeof(pixel));\
    FUNC(OPNAME ## pixels ## SIZE ## _l2)(dst, halfH, halfV, stride, SIZE*sizeof(pixel), SIZE*sizeof(pixel), SIZE);\
}\
\
static void FUNCC(OPNAME ## h264_qpel ## SIZE ## _mc33)(uint8_t *dst, uint8_t *src, int stride){\
    uint8_t full[SIZE*(SIZE+5)*sizeof(pixel)];\
    uint8_t * const full_mid= full + SIZE*2*sizeof(pixel);\
    uint8_t halfH[SIZE*SIZE*sizeof(pixel)];\
    uint8_t halfV[SIZE*SIZE*sizeof(pixel)];\
    FUNC(put_h264_qpel ## SIZE ## _h_lowpass)(halfH, src + stride, SIZE*sizeof(pixel), stride);\
    FUNC(copy_block ## SIZE )(full, src - stride*2 + sizeof(pixel), SIZE*sizeof(pixel),  stride, SIZE + 5);\
    FUNC(put_h264_qpel ## SIZE ## _v_lowpass)(halfV, full_mid, SIZE*sizeof(pixel), SIZE*sizeof(pixel));\
    FUNC(OPNAME ## pixels ## SIZE ## _l2)(dst, halfH, halfV, stride, SIZE*sizeof(pixel), SIZE*sizeof(pixel), SIZE);\
}\
\
static void FUNCC(OPNAME ## h264_qpel ## SIZE ## _mc22)(uint8_t *dst, uint8_t *src, int stride){\
    int16_t tmp[SIZE*(SIZE+5)*sizeof(pixel)];\
    FUNC(OPNAME ## h264_qpel ## SIZE ## _hv_lowpass)(dst, tmp, src, stride, SIZE*sizeof(pixel), stride);\
}\
\
static void FUNCC(OPNAME ## h264_qpel ## SIZE ## _mc21)(uint8_t *dst, uint8_t *src, int stride){\
    int16_t tmp[SIZE*(SIZE+5)*sizeof(pixel)];\
    uint8_t halfH[SIZE*SIZE*sizeof(pixel)];\
    uint8_t halfHV[SIZE*SIZE*sizeof(pixel)];\
    FUNC(put_h264_qpel ## SIZE ## _h_lowpass)(halfH, src, SIZE*sizeof(pixel), stride);\
    FUNC(put_h264_qpel ## SIZE ## _hv_lowpass)(halfHV, tmp, src, SIZE*sizeof(pixel), SIZE*sizeof(pixel), stride);\
    FUNC(OPNAME ## pixels ## SIZE ## _l2)(dst, halfH, halfHV, stride, SIZE*sizeof(pixel), SIZE*sizeof(pixel), SIZE);\
}\
\
static void FUNCC(OPNAME ## h264_qpel ## SIZE ## _mc23)(uint8_t *dst, uint8_t *src, int stride){\
    int16_t tmp[SIZE*(SIZE+5)*sizeof(pixel)];\
    uint8_t halfH[SIZE*SIZE*sizeof(pixel)];\
    uint8_t halfHV[SIZE*SIZE*sizeof(pixel)];\
    FUNC(put_h264_qpel ## SIZE ## _h_lowpass)(halfH, src + stride, SIZE*sizeof(pixel), stride);\
    FUNC(put_h264_qpel ## SIZE ## _hv_lowpass)(halfHV, tmp, src, SIZE*sizeof(pixel), SIZE*sizeof(pixel), stride);\
    FUNC(OPNAME ## pixels ## SIZE ## _l2)(dst, halfH, halfHV, stride, SIZE*sizeof(pixel), SIZE*sizeof(pixel), SIZE);\
}\
\
static void FUNCC(OPNAME ## h264_qpel ## SIZE ## _mc12)(uint8_t *dst, uint8_t *src, int stride){\
    uint8_t full[SIZE*(SIZE+5)*sizeof(pixel)];\
    uint8_t * const full_mid= full + SIZE*2*sizeof(pixel);\
    int16_t tmp[SIZE*(SIZE+5)*sizeof(pixel)];\
    uint8_t halfV[SIZE*SIZE*sizeof(pixel)];\
    uint8_t halfHV[SIZE*SIZE*sizeof(pixel)];\
    FUNC(copy_block ## SIZE )(full, src - stride*2, SIZE*sizeof(pixel),  stride, SIZE + 5);\
    FUNC(put_h264_qpel ## SIZE ## _v_lowpass)(halfV, full_mid, SIZE*sizeof(pixel), SIZE*sizeof(pixel));\
    FUNC(put_h264_qpel ## SIZE ## _hv_lowpass)(halfHV, tmp, src, SIZE*sizeof(pixel), SIZE*sizeof(pixel), stride);\
    FUNC(OPNAME ## pixels ## SIZE ## _l2)(dst, halfV, halfHV, stride, SIZE*sizeof(pixel), SIZE*sizeof(pixel), SIZE);\
}\
\
static void FUNCC(OPNAME ## h264_qpel ## SIZE ## _mc32)(uint8_t *dst, uint8_t *src, int stride){\
    uint8_t full[SIZE*(SIZE+5)*sizeof(pixel)];\
    uint8_t * const full_mid= full + SIZE*2*sizeof(pixel);\
    int16_t tmp[SIZE*(SIZE+5)*sizeof(pixel)];\
    uint8_t halfV[SIZE*SIZE*sizeof(pixel)];\
    uint8_t halfHV[SIZE*SIZE*sizeof(pixel)];\
    FUNC(copy_block ## SIZE )(full, src - stride*2 + sizeof(pixel), SIZE*sizeof(pixel),  stride, SIZE + 5);\
    FUNC(put_h264_qpel ## SIZE ## _v_lowpass)(halfV, full_mid, SIZE*sizeof(pixel), SIZE*sizeof(pixel));\
    FUNC(put_h264_qpel ## SIZE ## _hv_lowpass)(halfHV, tmp, src, SIZE*sizeof(pixel), SIZE*sizeof(pixel), stride);\
    FUNC(OPNAME ## pixels ## SIZE ## _l2)(dst, halfV, halfHV, stride, SIZE*sizeof(pixel), SIZE*sizeof(pixel), SIZE);\
}\

#define op_avg(a, b)  a = (((a)+CLIP(((b) + 16)>>5)+1)>>1)
//#define op_avg2(a, b) a = (((a)*w1+cm[((b) + 16)>>5]*w2 + o + 64)>>7)
#define op_put(a, b)  a = CLIP(((b) + 16)>>5)
#define op2_avg(a, b)  a = (((a)+CLIP(((b) + 512)>>10)+1)>>1)
#define op2_put(a, b)  a = CLIP(((b) + 512)>>10)

H264_LOWPASS(put_       , op_put, op2_put)
H264_LOWPASS(avg_       , op_avg, op2_avg)
H264_MC(put_, 2)
H264_MC(put_, 4)
H264_MC(put_, 8)
H264_MC(put_, 16)
H264_MC(avg_, 4)
H264_MC(avg_, 8)
H264_MC(avg_, 16)

#undef op_avg
#undef op_put
#undef op2_avg
#undef op2_put

#if BIT_DEPTH == 8
#   define put_h264_qpel8_mc00_8_c  ff_put_pixels8x8_8_c
#   define avg_h264_qpel8_mc00_8_c  ff_avg_pixels8x8_8_c
#   define put_h264_qpel16_mc00_8_c ff_put_pixels16x16_8_c
#   define avg_h264_qpel16_mc00_8_c ff_avg_pixels16x16_8_c
#elif BIT_DEPTH == 9
#   define put_h264_qpel8_mc00_9_c  ff_put_pixels8x8_9_c
#   define avg_h264_qpel8_mc00_9_c  ff_avg_pixels8x8_9_c
#   define put_h264_qpel16_mc00_9_c ff_put_pixels16x16_9_c
#   define avg_h264_qpel16_mc00_9_c ff_avg_pixels16x16_9_c
#elif BIT_DEPTH == 10
#   define put_h264_qpel8_mc00_10_c  ff_put_pixels8x8_10_c
#   define avg_h264_qpel8_mc00_10_c  ff_avg_pixels8x8_10_c
#   define put_h264_qpel16_mc00_10_c ff_put_pixels16x16_10_c
#   define avg_h264_qpel16_mc00_10_c ff_avg_pixels16x16_10_c
#endif

void FUNCC(ff_put_pixels8x8)(uint8_t *dst, uint8_t *src, int stride) {
    FUNCC(put_pixels8)(dst, src, stride, 8);
}
void FUNCC(ff_avg_pixels8x8)(uint8_t *dst, uint8_t *src, int stride) {
    FUNCC(avg_pixels8)(dst, src, stride, 8);
}
void FUNCC(ff_put_pixels16x16)(uint8_t *dst, uint8_t *src, int stride) {
    FUNCC(put_pixels16)(dst, src, stride, 16);
}
void FUNCC(ff_avg_pixels16x16)(uint8_t *dst, uint8_t *src, int stride) {
    FUNCC(avg_pixels16)(dst, src, stride, 16);
}

static void FUNCC(clear_block)(DCTELEM *block)
{
    memset(block, 0, sizeof(dctcoef)*64);
}

/**
 * memset(blocks, 0, sizeof(DCTELEM)*6*64)
 */
static void FUNCC(clear_blocks)(DCTELEM *blocks)
{
    memset(blocks, 0, sizeof(dctcoef)*6*64);
}
<|MERGE_RESOLUTION|>--- conflicted
+++ resolved
@@ -79,11 +79,7 @@
 
 /* draw the edges of width 'w' of an image of size width, height */
 //FIXME check that this is ok for mpeg4 interlaced
-<<<<<<< HEAD
-static void FUNCC(draw_edges)(uint8_t *p_buf, int p_wrap, int width, int height, int w, int sides)
-=======
-static void FUNCC(draw_edges)(uint8_t *_buf, int _wrap, int width, int height, int w, int h, int sides)
->>>>>>> 4e058302
+static void FUNCC(draw_edges)(uint8_t *p_buf, int p_wrap, int width, int height, int w, int h, int sides)
 {
     pixel *buf = (pixel*)p_buf;
     int wrap = p_wrap / sizeof(pixel);
