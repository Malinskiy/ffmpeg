--- conflicted
+++ resolved
@@ -176,11 +176,7 @@
               reset_dv1394();
          } else {
               int i;
-<<<<<<< HEAD
-              for(i = 0; i < status.n_clear_frames; i++) {
-=======
               for (i = 0; i < status.n_clear_frames; i++) {
->>>>>>> d246c18e
                   copy_DV_frame();
               }
          }
