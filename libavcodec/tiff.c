--- conflicted
+++ resolved
@@ -477,10 +477,6 @@
         if(s->compr == TIFF_G4)
             s->fax_opts = value;
         break;
-<<<<<<< HEAD
-
-=======
->>>>>>> eb7505e4
     default:
         av_log(s->avctx, AV_LOG_DEBUG, "Unknown or unsupported tag %d/0X%0X\n", tag, tag);
     }
