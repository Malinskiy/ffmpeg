/*
 * ffmpeg main
 * Copyright (c) 2000-2003 Fabrice Bellard
 *
 * This file is part of FFmpeg.
 *
 * FFmpeg is free software; you can redistribute it and/or
 * modify it under the terms of the GNU Lesser General Public
 * License as published by the Free Software Foundation; either
 * version 2.1 of the License, or (at your option) any later version.
 *
 * FFmpeg is distributed in the hope that it will be useful,
 * but WITHOUT ANY WARRANTY; without even the implied warranty of
 * MERCHANTABILITY or FITNESS FOR A PARTICULAR PURPOSE.  See the GNU
 * Lesser General Public License for more details.
 *
 * You should have received a copy of the GNU Lesser General Public
 * License along with FFmpeg; if not, write to the Free Software
 * Foundation, Inc., 51 Franklin Street, Fifth Floor, Boston, MA 02110-1301 USA
 */

#include "config.h"
#include <ctype.h>
#include <string.h>
#include <math.h>
#include <stdlib.h>
#include <errno.h>
#include <signal.h>
#include <limits.h>
#include <unistd.h>
#include "libavformat/avformat.h"
#include "libavdevice/avdevice.h"
#include "libswscale/swscale.h"
#include "libavutil/opt.h"
#include "libavcodec/audioconvert.h"
#include "libavutil/audioconvert.h"
#include "libavutil/parseutils.h"
#include "libavutil/samplefmt.h"
#include "libavutil/colorspace.h"
#include "libavutil/fifo.h"
#include "libavutil/intreadwrite.h"
#include "libavutil/dict.h"
#include "libavutil/mathematics.h"
#include "libavutil/pixdesc.h"
#include "libavutil/avstring.h"
#include "libavutil/libm.h"
#include "libavformat/os_support.h"

#include "libavformat/ffm.h" // not public API

#if CONFIG_AVFILTER
# include "libavfilter/avcodec.h"
# include "libavfilter/avfilter.h"
# include "libavfilter/avfiltergraph.h"
# include "libavfilter/buffersink.h"
# include "libavfilter/vsrc_buffer.h"
#endif

#if HAVE_SYS_RESOURCE_H
#include <sys/types.h>
#include <sys/time.h>
#include <sys/resource.h>
#elif HAVE_GETPROCESSTIMES
#include <windows.h>
#endif
#if HAVE_GETPROCESSMEMORYINFO
#include <windows.h>
#include <psapi.h>
#endif

#if HAVE_SYS_SELECT_H
#include <sys/select.h>
#endif

#if HAVE_TERMIOS_H
#include <fcntl.h>
#include <sys/ioctl.h>
#include <sys/time.h>
#include <termios.h>
#elif HAVE_KBHIT
#include <conio.h>
#endif
#include <time.h>

#include "cmdutils.h"

#include "libavutil/avassert.h"

const char program_name[] = "avconv";
const int program_birth_year = 2000;

/* select an input stream for an output stream */
typedef struct StreamMap {
    int disabled;           /** 1 is this mapping is disabled by a negative map */
    int file_index;
    int stream_index;
    int sync_file_index;
    int sync_stream_index;
} StreamMap;

/**
 * select an input file for an output file
 */
typedef struct MetadataMap {
    int  file;      ///< file index
    char type;      ///< type of metadata to copy -- (g)lobal, (s)tream, (c)hapter or (p)rogram
    int  index;     ///< stream/chapter/program number
} MetadataMap;

static const OptionDef options[];

#define MAX_STREAMS 1024    /* arbitrary sanity check value */

static int frame_bits_per_raw_sample = 0;
static int video_discard = 0;
static int same_quant = 0;
static int do_deinterlace = 0;
static int intra_dc_precision = 8;
static int qp_hist = 0;

static int file_overwrite = 0;
static int do_benchmark = 0;
static int do_hex_dump = 0;
static int do_pkt_dump = 0;
static int do_pass = 0;
static const char *pass_logfilename_prefix;
static int video_sync_method= -1;
static int audio_sync_method= 0;
static float audio_drift_threshold= 0.1;
static int copy_ts= 0;
static int copy_tb= 0;
static int opt_shortest = 0;
static char *vstats_filename;
static FILE *vstats_file;
static int copy_initial_nonkeyframes = 0;

static int audio_volume = 256;

static int exit_on_error = 0;
static int using_stdin = 0;
<<<<<<< HEAD
static int verbose = 1;
static int run_as_daemon  = 0;
static int q_pressed = 0;
=======
>>>>>>> 908f12f3
static int64_t video_size = 0;
static int64_t audio_size = 0;
static int64_t extra_size = 0;
static int nb_frames_dup = 0;
static int nb_frames_drop = 0;
static int input_sync;

static float dts_delta_threshold = 10;

static uint8_t *audio_buf;
static uint8_t *audio_out;
static unsigned int allocated_audio_out_size, allocated_audio_buf_size;

static short *samples;

#define DEFAULT_PASS_LOGFILENAME_PREFIX "av2pass"

typedef struct InputStream {
    int file_index;
    AVStream *st;
    int discard;             /* true if stream data should be discarded */
    int decoding_needed;     /* true if the packets must be decoded in 'raw_fifo' */
    AVCodec *dec;

    int64_t       start;     /* time when read started */
    int64_t       next_pts;  /* synthetic pts for cases where pkt.pts
                                is not defined */
    int64_t       pts;       /* current pts */
    double ts_scale;
    int is_start;            /* is 1 at the start and after a discontinuity */
    int showed_multi_packet_warning;
    AVDictionary *opts;
} InputStream;

typedef struct InputFile {
    AVFormatContext *ctx;
    int eof_reached;      /* true if eof reached */
    int ist_index;        /* index of first stream in ist_table */
    int buffer_size;      /* current total buffer size */
    int64_t ts_offset;
    int nb_streams;       /* number of stream that avconv is aware of; may be different
                             from ctx.nb_streams if new streams appear during av_read_frame() */
    int rate_emu;
} InputFile;

typedef struct OutputStream {
    int file_index;          /* file index */
    int index;               /* stream index in the output file */
    int source_index;        /* InputStream index */
    AVStream *st;            /* stream in the output file */
    int encoding_needed;     /* true if encoding needed for this stream */
    int frame_number;
    /* input pts and corresponding output pts
       for A/V sync */
    //double sync_ipts;        /* dts from the AVPacket of the demuxer in second units */
    struct InputStream *sync_ist; /* input stream to sync against */
    int64_t sync_opts;       /* output frame counter, could be changed to some true timestamp */ //FIXME look at frame_number
    AVBitStreamFilterContext *bitstream_filters;
    AVCodec *enc;
    int64_t max_frames;

    /* video only */
    int video_resample;
    AVFrame resample_frame;              /* temporary frame for image resampling */
    struct SwsContext *img_resample_ctx; /* for image resampling */
    int resample_height;
    int resample_width;
    int resample_pix_fmt;
    AVRational frame_rate;
    int force_fps;
    int top_field_first;

    float frame_aspect_ratio;

    /* forced key frames */
    int64_t *forced_kf_pts;
    int forced_kf_count;
    int forced_kf_index;

    /* audio only */
    int audio_resample;
    ReSampleContext *resample; /* for audio resampling */
    int resample_sample_fmt;
    int resample_channels;
    int resample_sample_rate;
    int reformat_pair;
    AVAudioConvert *reformat_ctx;
    AVFifoBuffer *fifo;     /* for compression: one audio fifo per codec */
    FILE *logfile;

#if CONFIG_AVFILTER
    AVFilterContext *output_video_filter;
    AVFilterContext *input_video_filter;
    AVFilterBufferRef *picref;
    char *avfilter;
    AVFilterGraph *graph;
#endif

   int sws_flags;
   AVDictionary *opts;
   int is_past_recording_time;
} OutputStream;

#if HAVE_TERMIOS_H

/* init terminal so that we can grab keys */
static struct termios oldtty;
#endif

typedef struct OutputFile {
    AVFormatContext *ctx;
    AVDictionary *opts;
    int ost_index;       /* index of the first stream in output_streams */
    int64_t recording_time; /* desired length of the resulting file in microseconds */
    int64_t start_time;     /* start time in microseconds */
    uint64_t limit_filesize;
} OutputFile;

static InputStream *input_streams = NULL;
static int         nb_input_streams = 0;
static InputFile   *input_files   = NULL;
static int         nb_input_files   = 0;

static OutputStream *output_streams = NULL;
static int        nb_output_streams = 0;
static OutputFile   *output_files   = NULL;
static int        nb_output_files   = 0;

typedef struct OptionsContext {
    /* input/output options */
    int64_t start_time;
    const char *format;

    SpecifierOpt *codec_names;
    int        nb_codec_names;
    SpecifierOpt *audio_channels;
    int        nb_audio_channels;
    SpecifierOpt *audio_sample_rate;
    int        nb_audio_sample_rate;
    SpecifierOpt *frame_rates;
    int        nb_frame_rates;
    SpecifierOpt *frame_sizes;
    int        nb_frame_sizes;
    SpecifierOpt *frame_pix_fmts;
    int        nb_frame_pix_fmts;

    /* input options */
    int64_t input_ts_offset;
    int rate_emu;

    SpecifierOpt *ts_scale;
    int        nb_ts_scale;

    /* output options */
    StreamMap *stream_maps;
    int     nb_stream_maps;
    /* first item specifies output metadata, second is input */
    MetadataMap (*meta_data_maps)[2];
    int nb_meta_data_maps;
    int metadata_global_manual;
    int metadata_streams_manual;
    int metadata_chapters_manual;

    int chapters_input_file;

    int64_t recording_time;
    uint64_t limit_filesize;
    float mux_preload;
    float mux_max_delay;

    int video_disable;
    int audio_disable;
    int subtitle_disable;
    int data_disable;

    /* indexed by output file stream index */
    int   *streamid_map;
    int nb_streamid_map;

    SpecifierOpt *metadata;
    int        nb_metadata;
    SpecifierOpt *max_frames;
    int        nb_max_frames;
    SpecifierOpt *bitstream_filters;
    int        nb_bitstream_filters;
    SpecifierOpt *codec_tags;
    int        nb_codec_tags;
    SpecifierOpt *sample_fmts;
    int        nb_sample_fmts;
    SpecifierOpt *qscale;
    int        nb_qscale;
    SpecifierOpt *forced_key_frames;
    int        nb_forced_key_frames;
    SpecifierOpt *force_fps;
    int        nb_force_fps;
    SpecifierOpt *frame_aspect_ratios;
    int        nb_frame_aspect_ratios;
    SpecifierOpt *rc_overrides;
    int        nb_rc_overrides;
    SpecifierOpt *intra_matrices;
    int        nb_intra_matrices;
    SpecifierOpt *inter_matrices;
    int        nb_inter_matrices;
    SpecifierOpt *top_field_first;
    int        nb_top_field_first;
#if CONFIG_AVFILTER
    SpecifierOpt *filters;
    int        nb_filters;
#endif
} OptionsContext;

#define MATCH_PER_STREAM_OPT(name, type, outvar, fmtctx, st)\
{\
    int i, ret;\
    for (i = 0; i < o->nb_ ## name; i++) {\
        char *spec = o->name[i].specifier;\
        if ((ret = check_stream_specifier(fmtctx, st, spec)) > 0)\
            outvar = o->name[i].u.type;\
        else if (ret < 0)\
            exit_program(1);\
    }\
}

static void reset_options(OptionsContext *o)
{
    const OptionDef *po = options;

    /* all OPT_SPEC and OPT_STRING can be freed in generic way */
    while (po->name) {
        void *dst = (uint8_t*)o + po->u.off;

        if (po->flags & OPT_SPEC) {
            SpecifierOpt **so = dst;
            int i, *count = (int*)(so + 1);
            for (i = 0; i < *count; i++) {
                av_freep(&(*so)[i].specifier);
                if (po->flags & OPT_STRING)
                    av_freep(&(*so)[i].u.str);
            }
            av_freep(so);
            *count = 0;
        } else if (po->flags & OPT_OFFSET && po->flags & OPT_STRING)
            av_freep(dst);
        po++;
    }

    av_freep(&o->stream_maps);
    av_freep(&o->meta_data_maps);
    av_freep(&o->streamid_map);

    memset(o, 0, sizeof(*o));

    o->mux_preload    = 0.5;
    o->mux_max_delay  = 0.7;
    o->recording_time = INT64_MAX;
    o->limit_filesize = UINT64_MAX;
    o->chapters_input_file = INT_MAX;

    uninit_opts();
    init_opts();
}

#if CONFIG_AVFILTER

static int configure_video_filters(InputStream *ist, OutputStream *ost)
{
    AVFilterContext *last_filter, *filter;
    /** filter graph containing all filters including input & output */
    AVCodecContext *codec = ost->st->codec;
    AVCodecContext *icodec = ist->st->codec;
    enum PixelFormat pix_fmts[] = { codec->pix_fmt, PIX_FMT_NONE };
    AVBufferSinkParams *buffersink_params = av_buffersink_params_alloc();
    AVRational sample_aspect_ratio;
    char args[255];
    int ret;

    ost->graph = avfilter_graph_alloc();

    if (ist->st->sample_aspect_ratio.num){
        sample_aspect_ratio = ist->st->sample_aspect_ratio;
    }else
        sample_aspect_ratio = ist->st->codec->sample_aspect_ratio;

    snprintf(args, 255, "%d:%d:%d:%d:%d:%d:%d", ist->st->codec->width,
             ist->st->codec->height, ist->st->codec->pix_fmt, 1, AV_TIME_BASE,
             sample_aspect_ratio.num, sample_aspect_ratio.den);

    ret = avfilter_graph_create_filter(&ost->input_video_filter, avfilter_get_by_name("buffer"),
                                       "src", args, NULL, ost->graph);
    if (ret < 0)
        return ret;
#if FF_API_OLD_VSINK_API
    ret = avfilter_graph_create_filter(&ost->output_video_filter, avfilter_get_by_name("buffersink"),
                                       "out", NULL, pix_fmts, ost->graph);
#else
    buffersink_params->pixel_fmts = pix_fmts;
    ret = avfilter_graph_create_filter(&ost->output_video_filter, avfilter_get_by_name("buffersink"),
                                       "out", NULL, buffersink_params, ost->graph);
#endif
    av_freep(&buffersink_params);
    if (ret < 0)
        return ret;
    last_filter = ost->input_video_filter;

    if (codec->width  != icodec->width || codec->height != icodec->height) {
        snprintf(args, 255, "%d:%d:flags=0x%X",
                 codec->width,
                 codec->height,
                 ost->sws_flags);
        if ((ret = avfilter_graph_create_filter(&filter, avfilter_get_by_name("scale"),
                                                NULL, args, NULL, ost->graph)) < 0)
            return ret;
        if ((ret = avfilter_link(last_filter, 0, filter, 0)) < 0)
            return ret;
        last_filter = filter;
    }

    snprintf(args, sizeof(args), "flags=0x%X", ost->sws_flags);
    ost->graph->scale_sws_opts = av_strdup(args);

    if (ost->avfilter) {
        AVFilterInOut *outputs = avfilter_inout_alloc();
        AVFilterInOut *inputs  = avfilter_inout_alloc();

        outputs->name    = av_strdup("in");
        outputs->filter_ctx = last_filter;
        outputs->pad_idx = 0;
        outputs->next    = NULL;

        inputs->name    = av_strdup("out");
        inputs->filter_ctx = ost->output_video_filter;
        inputs->pad_idx = 0;
        inputs->next    = NULL;

        if ((ret = avfilter_graph_parse(ost->graph, ost->avfilter, &inputs, &outputs, NULL)) < 0)
            return ret;
        av_freep(&ost->avfilter);
    } else {
        if ((ret = avfilter_link(last_filter, 0, ost->output_video_filter, 0)) < 0)
            return ret;
    }

    if ((ret = avfilter_graph_config(ost->graph, NULL)) < 0)
        return ret;

    codec->width  = ost->output_video_filter->inputs[0]->w;
    codec->height = ost->output_video_filter->inputs[0]->h;
    codec->sample_aspect_ratio = ost->st->sample_aspect_ratio =
        ost->frame_aspect_ratio ? // overridden by the -aspect cli option
        av_d2q(ost->frame_aspect_ratio*codec->height/codec->width, 255) :
        ost->output_video_filter->inputs[0]->sample_aspect_ratio;

    return 0;
}
#endif /* CONFIG_AVFILTER */

static void term_exit(void)
{
    av_log(NULL, AV_LOG_QUIET, "%s", "");
#if HAVE_TERMIOS_H
    if(!run_as_daemon)
        tcsetattr (0, TCSANOW, &oldtty);
#endif
}

static volatile int received_sigterm = 0;

static void
sigterm_handler(int sig)
{
    received_sigterm = sig;
    q_pressed++;
    term_exit();
}

static void term_init(void)
{
#if HAVE_TERMIOS_H
    if(!run_as_daemon){
    struct termios tty;

    tcgetattr (0, &tty);
    oldtty = tty;
    atexit(term_exit);

    tty.c_iflag &= ~(IGNBRK|BRKINT|PARMRK|ISTRIP
                          |INLCR|IGNCR|ICRNL|IXON);
    tty.c_oflag |= OPOST;
    tty.c_lflag &= ~(ECHO|ECHONL|ICANON|IEXTEN);
    tty.c_cflag &= ~(CSIZE|PARENB);
    tty.c_cflag |= CS8;
    tty.c_cc[VMIN] = 1;
    tty.c_cc[VTIME] = 0;

    tcsetattr (0, TCSANOW, &tty);
    signal(SIGQUIT, sigterm_handler); /* Quit (POSIX).  */
    }
#endif

    signal(SIGINT , sigterm_handler); /* Interrupt (ANSI).  */
    signal(SIGTERM, sigterm_handler); /* Termination (ANSI).  */
#ifdef SIGXCPU
    signal(SIGXCPU, sigterm_handler);
#endif
}

/* read a key without blocking */
static int read_key(void)
{
#if HAVE_TERMIOS_H
    int n = 1;
    unsigned char ch;
    struct timeval tv;
    fd_set rfds;

    if(run_as_daemon)
        return -1;

    FD_ZERO(&rfds);
    FD_SET(0, &rfds);
    tv.tv_sec = 0;
    tv.tv_usec = 0;
    n = select(1, &rfds, NULL, NULL, &tv);
    if (n > 0) {
        n = read(0, &ch, 1);
        if (n == 1)
            return ch;

        return n;
    }
#elif HAVE_KBHIT
    if(kbhit())
        return(getch());
#endif
    return -1;
}

static int decode_interrupt_cb(void)
{
    q_pressed += read_key() == 'q';
    return q_pressed > 1;
}

void exit_program(int ret)
{
    int i;

    /* close files */
    for(i=0;i<nb_output_files;i++) {
        AVFormatContext *s = output_files[i].ctx;
        if (!(s->oformat->flags & AVFMT_NOFILE) && s->pb)
            avio_close(s->pb);
        avformat_free_context(s);
        av_dict_free(&output_files[i].opts);
    }
    for(i=0;i<nb_input_files;i++) {
        av_close_input_file(input_files[i].ctx);
    }
    for (i = 0; i < nb_input_streams; i++)
        av_dict_free(&input_streams[i].opts);

    if (vstats_file)
        fclose(vstats_file);
    av_free(vstats_filename);

    av_freep(&input_streams);
    av_freep(&input_files);
    av_freep(&output_streams);
    av_freep(&output_files);

    uninit_opts();
    av_free(audio_buf);
    av_free(audio_out);
    allocated_audio_buf_size= allocated_audio_out_size= 0;
    av_free(samples);

#if CONFIG_AVFILTER
    avfilter_uninit();
#endif

    if (received_sigterm) {
        av_log(NULL, AV_LOG_INFO, "Received signal %d: terminating.\n",
               (int) received_sigterm);
        exit (255);
    }

    exit(ret); /* not all OS-es handle main() return value */
}

static void assert_avoptions(AVDictionary *m)
{
    AVDictionaryEntry *t;
    if ((t = av_dict_get(m, "", NULL, AV_DICT_IGNORE_SUFFIX))) {
        av_log(NULL, AV_LOG_FATAL, "Option %s not found.\n", t->key);
        exit_program(1);
    }
}

static void assert_codec_experimental(AVCodecContext *c, int encoder)
{
    const char *codec_string = encoder ? "encoder" : "decoder";
    AVCodec *codec;
    if (c->codec->capabilities & CODEC_CAP_EXPERIMENTAL &&
        c->strict_std_compliance > FF_COMPLIANCE_EXPERIMENTAL) {
        av_log(NULL, AV_LOG_FATAL, "%s '%s' is experimental and might produce bad "
                "results.\nAdd '-strict experimental' if you want to use it.\n",
                codec_string, c->codec->name);
        codec = encoder ? avcodec_find_encoder(c->codec->id) : avcodec_find_decoder(c->codec->id);
        if (!(codec->capabilities & CODEC_CAP_EXPERIMENTAL))
            av_log(NULL, AV_LOG_FATAL, "Or use the non experimental %s '%s'.\n",
                   codec_string, codec->name);
        exit_program(1);
    }
}

static void choose_sample_fmt(AVStream *st, AVCodec *codec)
{
    if(codec && codec->sample_fmts){
        const enum AVSampleFormat *p= codec->sample_fmts;
        for(; *p!=-1; p++){
            if(*p == st->codec->sample_fmt)
                break;
        }
        if (*p == -1) {
            if((codec->capabilities & CODEC_CAP_LOSSLESS) && av_get_sample_fmt_name(st->codec->sample_fmt) > av_get_sample_fmt_name(codec->sample_fmts[0]))
                av_log(NULL, AV_LOG_ERROR, "Convertion will not be lossless'\n");
            if(av_get_sample_fmt_name(st->codec->sample_fmt))
            av_log(NULL, AV_LOG_WARNING,
                   "Incompatible sample format '%s' for codec '%s', auto-selecting format '%s'\n",
                   av_get_sample_fmt_name(st->codec->sample_fmt),
                   codec->name,
                   av_get_sample_fmt_name(codec->sample_fmts[0]));
            st->codec->sample_fmt = codec->sample_fmts[0];
        }
    }
}

static void choose_sample_rate(AVStream *st, AVCodec *codec)
{
    if(codec && codec->supported_samplerates){
        const int *p= codec->supported_samplerates;
        int best=0;
        int best_dist=INT_MAX;
        for(; *p; p++){
            int dist= abs(st->codec->sample_rate - *p);
            if(dist < best_dist){
                best_dist= dist;
                best= *p;
            }
        }
        if(best_dist){
            av_log(st->codec, AV_LOG_WARNING, "Requested sampling rate unsupported using closest supported (%d)\n", best);
        }
        st->codec->sample_rate= best;
    }
}

static void choose_pixel_fmt(AVStream *st, AVCodec *codec)
{
    if(codec && codec->pix_fmts){
        const enum PixelFormat *p= codec->pix_fmts;
        if(st->codec->strict_std_compliance <= FF_COMPLIANCE_UNOFFICIAL){
            if(st->codec->codec_id==CODEC_ID_MJPEG){
                p= (const enum PixelFormat[]){PIX_FMT_YUVJ420P, PIX_FMT_YUVJ422P, PIX_FMT_YUV420P, PIX_FMT_YUV422P, PIX_FMT_NONE};
            }else if(st->codec->codec_id==CODEC_ID_LJPEG){
                p= (const enum PixelFormat[]){PIX_FMT_YUVJ420P, PIX_FMT_YUVJ422P, PIX_FMT_YUVJ444P, PIX_FMT_YUV420P, PIX_FMT_YUV422P, PIX_FMT_YUV444P, PIX_FMT_BGRA, PIX_FMT_NONE};
            }
        }
        for(; *p!=-1; p++){
            if(*p == st->codec->pix_fmt)
                break;
        }
        if (*p == -1) {
            if(st->codec->pix_fmt != PIX_FMT_NONE)
                av_log(NULL, AV_LOG_WARNING,
                        "Incompatible pixel format '%s' for codec '%s', auto-selecting format '%s'\n",
                        av_pix_fmt_descriptors[st->codec->pix_fmt].name,
                        codec->name,
                        av_pix_fmt_descriptors[codec->pix_fmts[0]].name);
            st->codec->pix_fmt = codec->pix_fmts[0];
        }
    }
}

static double
get_sync_ipts(const OutputStream *ost)
{
    const InputStream *ist = ost->sync_ist;
    OutputFile *of = &output_files[ost->file_index];
    return (double)(ist->pts - of->start_time)/AV_TIME_BASE;
}

static void write_frame(AVFormatContext *s, AVPacket *pkt, AVCodecContext *avctx, AVBitStreamFilterContext *bsfc){
    int ret;

    while(bsfc){
        AVPacket new_pkt= *pkt;
        int a= av_bitstream_filter_filter(bsfc, avctx, NULL,
                                          &new_pkt.data, &new_pkt.size,
                                          pkt->data, pkt->size,
                                          pkt->flags & AV_PKT_FLAG_KEY);
        if(a>0){
            av_free_packet(pkt);
            new_pkt.destruct= av_destruct_packet;
        } else if(a<0){
            av_log(NULL, AV_LOG_ERROR, "%s failed for stream %d, codec %s",
                   bsfc->filter->name, pkt->stream_index,
                   avctx->codec ? avctx->codec->name : "copy");
            print_error("", a);
            if (exit_on_error)
                exit_program(1);
        }
        *pkt= new_pkt;

        bsfc= bsfc->next;
    }

    ret= av_interleaved_write_frame(s, pkt);
    if(ret < 0){
        print_error("av_interleaved_write_frame()", ret);
        exit_program(1);
    }
}

static void do_audio_out(AVFormatContext *s,
                         OutputStream *ost,
                         InputStream *ist,
                         unsigned char *buf, int size)
{
    uint8_t *buftmp;
    int64_t audio_out_size, audio_buf_size;
    int64_t allocated_for_size= size;

    int size_out, frame_bytes, ret, resample_changed;
    AVCodecContext *enc= ost->st->codec;
    AVCodecContext *dec= ist->st->codec;
    int osize = av_get_bytes_per_sample(enc->sample_fmt);
    int isize = av_get_bytes_per_sample(dec->sample_fmt);
    const int coded_bps = av_get_bits_per_sample(enc->codec->id);

need_realloc:
    audio_buf_size= (allocated_for_size + isize*dec->channels - 1) / (isize*dec->channels);
    audio_buf_size= (audio_buf_size*enc->sample_rate + dec->sample_rate) / dec->sample_rate;
    audio_buf_size= audio_buf_size*2 + 10000; //safety factors for the deprecated resampling API
    audio_buf_size= FFMAX(audio_buf_size, enc->frame_size);
    audio_buf_size*= osize*enc->channels;

    audio_out_size= FFMAX(audio_buf_size, enc->frame_size * osize * enc->channels);
    if(coded_bps > 8*osize)
        audio_out_size= audio_out_size * coded_bps / (8*osize);
    audio_out_size += FF_MIN_BUFFER_SIZE;

    if(audio_out_size > INT_MAX || audio_buf_size > INT_MAX){
        av_log(NULL, AV_LOG_FATAL, "Buffer sizes too large\n");
        exit_program(1);
    }

    av_fast_malloc(&audio_buf, &allocated_audio_buf_size, audio_buf_size);
    av_fast_malloc(&audio_out, &allocated_audio_out_size, audio_out_size);
    if (!audio_buf || !audio_out){
        av_log(NULL, AV_LOG_FATAL, "Out of memory in do_audio_out\n");
        exit_program(1);
    }

    if (enc->channels != dec->channels)
        ost->audio_resample = 1;

    resample_changed = ost->resample_sample_fmt  != dec->sample_fmt ||
                       ost->resample_channels    != dec->channels   ||
                       ost->resample_sample_rate != dec->sample_rate;

    if ((ost->audio_resample && !ost->resample) || resample_changed) {
        if (resample_changed) {
            av_log(NULL, AV_LOG_INFO, "Input stream #%d.%d frame changed from rate:%d fmt:%s ch:%d to rate:%d fmt:%s ch:%d\n",
                   ist->file_index, ist->st->index,
                   ost->resample_sample_rate, av_get_sample_fmt_name(ost->resample_sample_fmt), ost->resample_channels,
                   dec->sample_rate, av_get_sample_fmt_name(dec->sample_fmt), dec->channels);
            ost->resample_sample_fmt  = dec->sample_fmt;
            ost->resample_channels    = dec->channels;
            ost->resample_sample_rate = dec->sample_rate;
            if (ost->resample)
                audio_resample_close(ost->resample);
        }
        /* if audio_sync_method is >1 the resampler is needed for audio drift compensation */
        if (audio_sync_method <= 1 &&
            ost->resample_sample_fmt  == enc->sample_fmt &&
            ost->resample_channels    == enc->channels   &&
            ost->resample_sample_rate == enc->sample_rate) {
            ost->resample = NULL;
            ost->audio_resample = 0;
        } else {
            if (dec->sample_fmt != AV_SAMPLE_FMT_S16)
                av_log(NULL, AV_LOG_WARNING, "Using s16 intermediate sample format for resampling\n");
            ost->resample = av_audio_resample_init(enc->channels,    dec->channels,
                                                   enc->sample_rate, dec->sample_rate,
                                                   enc->sample_fmt,  dec->sample_fmt,
                                                   16, 10, 0, 0.8);
            if (!ost->resample) {
                av_log(NULL, AV_LOG_FATAL, "Can not resample %d channels @ %d Hz to %d channels @ %d Hz\n",
                       dec->channels, dec->sample_rate,
                       enc->channels, enc->sample_rate);
                exit_program(1);
            }
        }
    }

#define MAKE_SFMT_PAIR(a,b) ((a)+AV_SAMPLE_FMT_NB*(b))
    if (!ost->audio_resample && dec->sample_fmt!=enc->sample_fmt &&
        MAKE_SFMT_PAIR(enc->sample_fmt,dec->sample_fmt)!=ost->reformat_pair) {
        if (ost->reformat_ctx)
            av_audio_convert_free(ost->reformat_ctx);
        ost->reformat_ctx = av_audio_convert_alloc(enc->sample_fmt, 1,
                                                   dec->sample_fmt, 1, NULL, 0);
        if (!ost->reformat_ctx) {
            av_log(NULL, AV_LOG_FATAL, "Cannot convert %s sample format to %s sample format\n",
                   av_get_sample_fmt_name(dec->sample_fmt),
                   av_get_sample_fmt_name(enc->sample_fmt));
            exit_program(1);
        }
        ost->reformat_pair=MAKE_SFMT_PAIR(enc->sample_fmt,dec->sample_fmt);
    }

    if(audio_sync_method){
        double delta = get_sync_ipts(ost) * enc->sample_rate - ost->sync_opts
                - av_fifo_size(ost->fifo)/(enc->channels * 2);
        double idelta= delta*dec->sample_rate / enc->sample_rate;
        int byte_delta= ((int)idelta)*2*dec->channels;

        //FIXME resample delay
        if(fabs(delta) > 50){
            if(ist->is_start || fabs(delta) > audio_drift_threshold*enc->sample_rate){
                if(byte_delta < 0){
                    byte_delta= FFMAX(byte_delta, -size);
                    size += byte_delta;
                    buf  -= byte_delta;
                    av_log(NULL, AV_LOG_VERBOSE, "discarding %d audio samples\n", (int)-delta);
                    if(!size)
                        return;
                    ist->is_start=0;
                }else{
                    static uint8_t *input_tmp= NULL;
                    input_tmp= av_realloc(input_tmp, byte_delta + size);

                    if(byte_delta > allocated_for_size - size){
                        allocated_for_size= byte_delta + (int64_t)size;
                        goto need_realloc;
                    }
                    ist->is_start=0;

                    memset(input_tmp, 0, byte_delta);
                    memcpy(input_tmp + byte_delta, buf, size);
                    buf= input_tmp;
                    size += byte_delta;
                    av_log(NULL, AV_LOG_VERBOSE, "adding %d audio samples of silence\n", (int)delta);
                }
            }else if(audio_sync_method>1){
                int comp= av_clip(delta, -audio_sync_method, audio_sync_method);
                av_assert0(ost->audio_resample);
                av_log(NULL, AV_LOG_VERBOSE, "compensating audio timestamp drift:%f compensation:%d in:%d\n",
                       delta, comp, enc->sample_rate);
//                fprintf(stderr, "drift:%f len:%d opts:%"PRId64" ipts:%"PRId64" fifo:%d\n", delta, -1, ost->sync_opts, (int64_t)(get_sync_ipts(ost) * enc->sample_rate), av_fifo_size(ost->fifo)/(ost->st->codec->channels * 2));
                av_resample_compensate(*(struct AVResampleContext**)ost->resample, comp, enc->sample_rate);
            }
        }
    }else
        ost->sync_opts= lrintf(get_sync_ipts(ost) * enc->sample_rate)
                        - av_fifo_size(ost->fifo)/(enc->channels * 2); //FIXME wrong

    if (ost->audio_resample) {
        buftmp = audio_buf;
        size_out = audio_resample(ost->resample,
                                  (short *)buftmp, (short *)buf,
                                  size / (dec->channels * isize));
        size_out = size_out * enc->channels * osize;
    } else {
        buftmp = buf;
        size_out = size;
    }

    if (!ost->audio_resample && dec->sample_fmt!=enc->sample_fmt) {
        const void *ibuf[6]= {buftmp};
        void *obuf[6]= {audio_buf};
        int istride[6]= {isize};
        int ostride[6]= {osize};
        int len= size_out/istride[0];
        if (av_audio_convert(ost->reformat_ctx, obuf, ostride, ibuf, istride, len)<0) {
            printf("av_audio_convert() failed\n");
            if (exit_on_error)
                exit_program(1);
            return;
        }
        buftmp = audio_buf;
        size_out = len*osize;
    }

    /* now encode as many frames as possible */
    if (enc->frame_size > 1) {
        /* output resampled raw samples */
        if (av_fifo_realloc2(ost->fifo, av_fifo_size(ost->fifo) + size_out) < 0) {
            av_log(NULL, AV_LOG_FATAL, "av_fifo_realloc2() failed\n");
            exit_program(1);
        }
        av_fifo_generic_write(ost->fifo, buftmp, size_out, NULL);

        frame_bytes = enc->frame_size * osize * enc->channels;

        while (av_fifo_size(ost->fifo) >= frame_bytes) {
            AVPacket pkt;
            av_init_packet(&pkt);

            av_fifo_generic_read(ost->fifo, audio_buf, frame_bytes, NULL);

            //FIXME pass ost->sync_opts as AVFrame.pts in avcodec_encode_audio()

            ret = avcodec_encode_audio(enc, audio_out, audio_out_size,
                                       (short *)audio_buf);
            if (ret < 0) {
                av_log(NULL, AV_LOG_FATAL, "Audio encoding failed\n");
                exit_program(1);
            }
            audio_size += ret;
            pkt.stream_index= ost->index;
            pkt.data= audio_out;
            pkt.size= ret;
            if(enc->coded_frame && enc->coded_frame->pts != AV_NOPTS_VALUE)
                pkt.pts= av_rescale_q(enc->coded_frame->pts, enc->time_base, ost->st->time_base);
            pkt.flags |= AV_PKT_FLAG_KEY;
            write_frame(s, &pkt, enc, ost->bitstream_filters);

            ost->sync_opts += enc->frame_size;
        }
    } else {
        AVPacket pkt;
        av_init_packet(&pkt);

        ost->sync_opts += size_out / (osize * enc->channels);

        /* output a pcm frame */
        /* determine the size of the coded buffer */
        size_out /= osize;
        if (coded_bps)
            size_out = size_out*coded_bps/8;

        if(size_out > audio_out_size){
            av_log(NULL, AV_LOG_FATAL, "Internal error, buffer size too small\n");
            exit_program(1);
        }

        //FIXME pass ost->sync_opts as AVFrame.pts in avcodec_encode_audio()
        ret = avcodec_encode_audio(enc, audio_out, size_out,
                                   (short *)buftmp);
        if (ret < 0) {
            av_log(NULL, AV_LOG_FATAL, "Audio encoding failed\n");
            exit_program(1);
        }
        audio_size += ret;
        pkt.stream_index= ost->index;
        pkt.data= audio_out;
        pkt.size= ret;
        if(enc->coded_frame && enc->coded_frame->pts != AV_NOPTS_VALUE)
            pkt.pts= av_rescale_q(enc->coded_frame->pts, enc->time_base, ost->st->time_base);
        pkt.flags |= AV_PKT_FLAG_KEY;
        write_frame(s, &pkt, enc, ost->bitstream_filters);
    }
}

static void pre_process_video_frame(InputStream *ist, AVPicture *picture, void **bufp)
{
    AVCodecContext *dec;
    AVPicture *picture2;
    AVPicture picture_tmp;
    uint8_t *buf = 0;

    dec = ist->st->codec;

    /* deinterlace : must be done before any resize */
    if (do_deinterlace) {
        int size;

        /* create temporary picture */
        size = avpicture_get_size(dec->pix_fmt, dec->width, dec->height);
        buf = av_malloc(size);
        if (!buf)
            return;

        picture2 = &picture_tmp;
        avpicture_fill(picture2, buf, dec->pix_fmt, dec->width, dec->height);

        if(avpicture_deinterlace(picture2, picture,
                                 dec->pix_fmt, dec->width, dec->height) < 0) {
            /* if error, do not deinterlace */
            av_log(NULL, AV_LOG_WARNING, "Deinterlacing failed\n");
            av_free(buf);
            buf = NULL;
            picture2 = picture;
        }
    } else {
        picture2 = picture;
    }

    if (picture != picture2)
        *picture = *picture2;
    *bufp = buf;
}

static void do_subtitle_out(AVFormatContext *s,
                            OutputStream *ost,
                            InputStream *ist,
                            AVSubtitle *sub,
                            int64_t pts)
{
    static uint8_t *subtitle_out = NULL;
    int subtitle_out_max_size = 1024 * 1024;
    int subtitle_out_size, nb, i;
    AVCodecContext *enc;
    AVPacket pkt;

    if (pts == AV_NOPTS_VALUE) {
        av_log(NULL, AV_LOG_ERROR, "Subtitle packets must have a pts\n");
        if (exit_on_error)
            exit_program(1);
        return;
    }

    enc = ost->st->codec;

    if (!subtitle_out) {
        subtitle_out = av_malloc(subtitle_out_max_size);
    }

    /* Note: DVB subtitle need one packet to draw them and one other
       packet to clear them */
    /* XXX: signal it in the codec context ? */
    if (enc->codec_id == CODEC_ID_DVB_SUBTITLE)
        nb = 2;
    else
        nb = 1;

    for(i = 0; i < nb; i++) {
        sub->pts = av_rescale_q(pts, ist->st->time_base, AV_TIME_BASE_Q);
        // start_display_time is required to be 0
        sub->pts              += av_rescale_q(sub->start_display_time, (AVRational){1, 1000}, AV_TIME_BASE_Q);
        sub->end_display_time -= sub->start_display_time;
        sub->start_display_time = 0;
        subtitle_out_size = avcodec_encode_subtitle(enc, subtitle_out,
                                                    subtitle_out_max_size, sub);
        if (subtitle_out_size < 0) {
            av_log(NULL, AV_LOG_FATAL, "Subtitle encoding failed\n");
            exit_program(1);
        }

        av_init_packet(&pkt);
        pkt.stream_index = ost->index;
        pkt.data = subtitle_out;
        pkt.size = subtitle_out_size;
        pkt.pts = av_rescale_q(sub->pts, AV_TIME_BASE_Q, ost->st->time_base);
        if (enc->codec_id == CODEC_ID_DVB_SUBTITLE) {
            /* XXX: the pts correction is handled here. Maybe handling
               it in the codec would be better */
            if (i == 0)
                pkt.pts += 90 * sub->start_display_time;
            else
                pkt.pts += 90 * sub->end_display_time;
        }
        write_frame(s, &pkt, ost->st->codec, ost->bitstream_filters);
    }
}

static int bit_buffer_size= 1024*256;
static uint8_t *bit_buffer= NULL;

static void do_video_resample(OutputStream *ost,
                              InputStream *ist,
                              AVFrame *in_picture,
                              AVFrame **out_picture)
{
    int resample_changed = 0;
    AVCodecContext *dec = ist->st->codec;
    AVCodecContext *enc = ost->st->codec;
    *out_picture = in_picture;

    resample_changed = ost->resample_width   != dec->width  ||
                       ost->resample_height  != dec->height ||
                       ost->resample_pix_fmt != dec->pix_fmt;

#if !CONFIG_AVFILTER
    if (resample_changed) {
        av_log(NULL, AV_LOG_INFO,
               "Input stream #%d.%d frame changed from size:%dx%d fmt:%s to size:%dx%d fmt:%s\n",
               ist->file_index, ist->st->index,
               ost->resample_width, ost->resample_height, av_get_pix_fmt_name(ost->resample_pix_fmt),
               dec->width         , dec->height         , av_get_pix_fmt_name(dec->pix_fmt));
        ost->resample_width   = dec->width;
        ost->resample_height  = dec->height;
        ost->resample_pix_fmt = dec->pix_fmt;
    }

    ost->video_resample = dec->width   != enc->width  ||
                          dec->height  != enc->height ||
                          dec->pix_fmt != enc->pix_fmt;

    if (ost->video_resample) {
        *out_picture = &ost->resample_frame;
        if (!ost->img_resample_ctx || resample_changed) {
            /* initialize the destination picture */
            if (!ost->resample_frame.data[0]) {
                avcodec_get_frame_defaults(&ost->resample_frame);
                if (avpicture_alloc((AVPicture *)&ost->resample_frame, enc->pix_fmt,
                                    enc->width, enc->height)) {
                    fprintf(stderr, "Cannot allocate temp picture, check pix fmt\n");
                    exit_program(1);
                }
            }
            /* initialize a new scaler context */
            sws_freeContext(ost->img_resample_ctx);
            ost->img_resample_ctx = sws_getContext(dec->width, dec->height, dec->pix_fmt,
                                                   enc->width, enc->height, enc->pix_fmt,
                                                   ost->sws_flags, NULL, NULL, NULL);
            if (ost->img_resample_ctx == NULL) {
                av_log(NULL, AV_LOG_FATAL, "Cannot get resampling context\n");
                exit_program(1);
            }
        }
        sws_scale(ost->img_resample_ctx, in_picture->data, in_picture->linesize,
              0, ost->resample_height, (*out_picture)->data, (*out_picture)->linesize);
    }
#else
    if (resample_changed) {
        avfilter_graph_free(&ost->graph);
        if (configure_video_filters(ist, ost)) {
            av_log(NULL, AV_LOG_FATAL, "Error reinitializing filters!\n");
            exit_program(1);
        }
    }
#endif
    if (resample_changed) {
        ost->resample_width   = dec->width;
        ost->resample_height  = dec->height;
        ost->resample_pix_fmt = dec->pix_fmt;
    }
}


static void do_video_out(AVFormatContext *s,
                         OutputStream *ost,
                         InputStream *ist,
                         AVFrame *in_picture,
                         int *frame_size, float quality)
{
    int nb_frames, i, ret, format_video_sync;
    AVFrame *final_picture;
    AVCodecContext *enc;
    double sync_ipts;

    enc = ost->st->codec;

    sync_ipts = get_sync_ipts(ost) / av_q2d(enc->time_base);

    /* by default, we output a single frame */
    nb_frames = 1;

    *frame_size = 0;

    format_video_sync = video_sync_method;
    if (format_video_sync < 0)
        format_video_sync = (s->oformat->flags & AVFMT_VARIABLE_FPS) ? 2 : 1;

    if (format_video_sync) {
        double vdelta = sync_ipts - ost->sync_opts;
        //FIXME set to 0.5 after we fix some dts/pts bugs like in avidec.c
        if (vdelta < -1.1)
            nb_frames = 0;
        else if (format_video_sync == 2) {
            if(vdelta<=-0.6){
                nb_frames=0;
            }else if(vdelta>0.6)
                ost->sync_opts= lrintf(sync_ipts);
        }else if (vdelta > 1.1)
            nb_frames = lrintf(vdelta);
//fprintf(stderr, "vdelta:%f, ost->sync_opts:%"PRId64", ost->sync_ipts:%f nb_frames:%d\n", vdelta, ost->sync_opts, get_sync_ipts(ost), nb_frames);
        if (nb_frames == 0){
            ++nb_frames_drop;
            av_log(NULL, AV_LOG_VERBOSE, "*** drop!\n");
        }else if (nb_frames > 1) {
            nb_frames_dup += nb_frames - 1;
            av_log(NULL, AV_LOG_VERBOSE, "*** %d dup!\n", nb_frames-1);
        }
    }else
        ost->sync_opts= lrintf(sync_ipts);

    nb_frames = FFMIN(nb_frames, ost->max_frames - ost->frame_number);
    if (nb_frames <= 0)
        return;

    do_video_resample(ost, ist, in_picture, &final_picture);

    /* duplicates frame if needed */
    for(i=0;i<nb_frames;i++) {
        AVPacket pkt;
        av_init_packet(&pkt);
        pkt.stream_index= ost->index;

        if (s->oformat->flags & AVFMT_RAWPICTURE) {
            /* raw pictures are written as AVPicture structure to
               avoid any copies. We support temporarily the older
               method. */
            enc->coded_frame->interlaced_frame = in_picture->interlaced_frame;
            enc->coded_frame->top_field_first  = in_picture->top_field_first;
            pkt.data= (uint8_t *)final_picture;
            pkt.size=  sizeof(AVPicture);
            pkt.pts= av_rescale_q(ost->sync_opts, enc->time_base, ost->st->time_base);
            pkt.flags |= AV_PKT_FLAG_KEY;

            write_frame(s, &pkt, ost->st->codec, ost->bitstream_filters);
        } else {
            AVFrame big_picture;

            big_picture= *final_picture;
            /* better than nothing: use input picture interlaced
               settings */
            big_picture.interlaced_frame = in_picture->interlaced_frame;
            if (ost->st->codec->flags & (CODEC_FLAG_INTERLACED_DCT|CODEC_FLAG_INTERLACED_ME)) {
                if (ost->top_field_first == -1)
                    big_picture.top_field_first = in_picture->top_field_first;
                else
                    big_picture.top_field_first = !!ost->top_field_first;
            }

            /* handles same_quant here. This is not correct because it may
               not be a global option */
            big_picture.quality = quality;
            if (!enc->me_threshold)
                big_picture.pict_type = 0;
//            big_picture.pts = AV_NOPTS_VALUE;
            big_picture.pts= ost->sync_opts;
//            big_picture.pts= av_rescale(ost->sync_opts, AV_TIME_BASE*(int64_t)enc->time_base.num, enc->time_base.den);
//av_log(NULL, AV_LOG_DEBUG, "%"PRId64" -> encoder\n", ost->sync_opts);
            if (ost->forced_kf_index < ost->forced_kf_count &&
                big_picture.pts >= ost->forced_kf_pts[ost->forced_kf_index]) {
                big_picture.pict_type = AV_PICTURE_TYPE_I;
                ost->forced_kf_index++;
            }
            ret = avcodec_encode_video(enc,
                                       bit_buffer, bit_buffer_size,
                                       &big_picture);
            if (ret < 0) {
                av_log(NULL, AV_LOG_FATAL, "Video encoding failed\n");
                exit_program(1);
            }

            if(ret>0){
                pkt.data= bit_buffer;
                pkt.size= ret;
                if(enc->coded_frame->pts != AV_NOPTS_VALUE)
                    pkt.pts= av_rescale_q(enc->coded_frame->pts, enc->time_base, ost->st->time_base);
/*av_log(NULL, AV_LOG_DEBUG, "encoder -> %"PRId64"/%"PRId64"\n",
   pkt.pts != AV_NOPTS_VALUE ? av_rescale(pkt.pts, enc->time_base.den, AV_TIME_BASE*(int64_t)enc->time_base.num) : -1,
   pkt.dts != AV_NOPTS_VALUE ? av_rescale(pkt.dts, enc->time_base.den, AV_TIME_BASE*(int64_t)enc->time_base.num) : -1);*/

                if(enc->coded_frame->key_frame)
                    pkt.flags |= AV_PKT_FLAG_KEY;
                write_frame(s, &pkt, ost->st->codec, ost->bitstream_filters);
                *frame_size = ret;
                video_size += ret;
                //fprintf(stderr,"\nFrame: %3d size: %5d type: %d",
                //        enc->frame_number-1, ret, enc->pict_type);
                /* if two pass, output log */
                if (ost->logfile && enc->stats_out) {
                    fprintf(ost->logfile, "%s", enc->stats_out);
                }
            }
        }
        ost->sync_opts++;
        ost->frame_number++;
    }
}

static double psnr(double d){
    return -10.0*log(d)/log(10.0);
}

static void do_video_stats(AVFormatContext *os, OutputStream *ost,
                           int frame_size)
{
    AVCodecContext *enc;
    int frame_number;
    double ti1, bitrate, avg_bitrate;

    /* this is executed just the first time do_video_stats is called */
    if (!vstats_file) {
        vstats_file = fopen(vstats_filename, "w");
        if (!vstats_file) {
            perror("fopen");
            exit_program(1);
        }
    }

    enc = ost->st->codec;
    if (enc->codec_type == AVMEDIA_TYPE_VIDEO) {
        frame_number = ost->frame_number;
        fprintf(vstats_file, "frame= %5d q= %2.1f ", frame_number, enc->coded_frame->quality/(float)FF_QP2LAMBDA);
        if (enc->flags&CODEC_FLAG_PSNR)
            fprintf(vstats_file, "PSNR= %6.2f ", psnr(enc->coded_frame->error[0]/(enc->width*enc->height*255.0*255.0)));

        fprintf(vstats_file,"f_size= %6d ", frame_size);
        /* compute pts value */
        ti1 = ost->sync_opts * av_q2d(enc->time_base);
        if (ti1 < 0.01)
            ti1 = 0.01;

        bitrate = (frame_size * 8) / av_q2d(enc->time_base) / 1000.0;
        avg_bitrate = (double)(video_size * 8) / ti1 / 1000.0;
        fprintf(vstats_file, "s_size= %8.0fkB time= %0.3f br= %7.1fkbits/s avg_br= %7.1fkbits/s ",
            (double)video_size / 1024, ti1, bitrate, avg_bitrate);
        fprintf(vstats_file, "type= %c\n", av_get_picture_type_char(enc->coded_frame->pict_type));
    }
}

static void print_report(OutputFile *output_files,
                         OutputStream *ost_table, int nb_ostreams,
                         int is_last_report, int64_t timer_start)
{
    char buf[1024];
    OutputStream *ost;
    AVFormatContext *oc;
    int64_t total_size;
    AVCodecContext *enc;
    int frame_number, vid, i;
    double bitrate;
    int64_t pts = INT64_MAX;
    static int64_t last_time = -1;
    static int qp_histogram[52];

    if (!is_last_report) {
        int64_t cur_time;
        /* display the report every 0.5 seconds */
        cur_time = av_gettime();
        if (last_time == -1) {
            last_time = cur_time;
            return;
        }
        if ((cur_time - last_time) < 500000)
            return;
        last_time = cur_time;
    }


    oc = output_files[0].ctx;

    total_size = avio_size(oc->pb);
    if(total_size<0) // FIXME improve avio_size() so it works with non seekable output too
        total_size= avio_tell(oc->pb);

    buf[0] = '\0';
    vid = 0;
    for(i=0;i<nb_ostreams;i++) {
        float q = -1;
        ost = &ost_table[i];
        enc = ost->st->codec;
        if (!ost->st->stream_copy && enc->coded_frame)
            q = enc->coded_frame->quality/(float)FF_QP2LAMBDA;
        if (vid && enc->codec_type == AVMEDIA_TYPE_VIDEO) {
            snprintf(buf + strlen(buf), sizeof(buf) - strlen(buf), "q=%2.1f ", q);
        }
        if (!vid && enc->codec_type == AVMEDIA_TYPE_VIDEO) {
            float t = (av_gettime()-timer_start) / 1000000.0;

            frame_number = ost->frame_number;
            snprintf(buf + strlen(buf), sizeof(buf) - strlen(buf), "frame=%5d fps=%3d q=%3.1f ",
                     frame_number, (t>1)?(int)(frame_number/t+0.5) : 0, q);
            if(is_last_report)
                snprintf(buf + strlen(buf), sizeof(buf) - strlen(buf), "L");
            if(qp_hist){
                int j;
                int qp = lrintf(q);
                if(qp>=0 && qp<FF_ARRAY_ELEMS(qp_histogram))
                    qp_histogram[qp]++;
                for(j=0; j<32; j++)
                    snprintf(buf + strlen(buf), sizeof(buf) - strlen(buf), "%X", (int)lrintf(log(qp_histogram[j]+1)/log(2)));
            }
            if (enc->flags&CODEC_FLAG_PSNR){
                int j;
                double error, error_sum=0;
                double scale, scale_sum=0;
                char type[3]= {'Y','U','V'};
                snprintf(buf + strlen(buf), sizeof(buf) - strlen(buf), "PSNR=");
                for(j=0; j<3; j++){
                    if(is_last_report){
                        error= enc->error[j];
                        scale= enc->width*enc->height*255.0*255.0*frame_number;
                    }else{
                        error= enc->coded_frame->error[j];
                        scale= enc->width*enc->height*255.0*255.0;
                    }
                    if(j) scale/=4;
                    error_sum += error;
                    scale_sum += scale;
                    snprintf(buf + strlen(buf), sizeof(buf) - strlen(buf), "%c:%2.2f ", type[j], psnr(error/scale));
                }
                snprintf(buf + strlen(buf), sizeof(buf) - strlen(buf), "*:%2.2f ", psnr(error_sum/scale_sum));
            }
            vid = 1;
        }
        /* compute min output value */
        pts = FFMIN(pts, av_rescale_q(ost->st->pts.val,
                                      ost->st->time_base, AV_TIME_BASE_Q));
    }

<<<<<<< HEAD
    if (verbose > 0 || is_last_report) {
        int hours, mins, secs, us;
        secs = pts / AV_TIME_BASE;
        us = pts % AV_TIME_BASE;
        mins = secs / 60;
        secs %= 60;
        hours = mins / 60;
        mins %= 60;

        bitrate = pts ? total_size * 8 / (pts / 1000.0) : 0;

        snprintf(buf + strlen(buf), sizeof(buf) - strlen(buf),
                 "size=%8.0fkB time=", total_size / 1024.0);
        snprintf(buf + strlen(buf), sizeof(buf) - strlen(buf),
                 "%02d:%02d:%02d.%02d ", hours, mins, secs,
                 (100 * us) / AV_TIME_BASE);
        snprintf(buf + strlen(buf), sizeof(buf) - strlen(buf),
                 "bitrate=%6.1fkbits/s", bitrate);
=======
    bitrate = (double)(total_size * 8) / ti1 / 1000.0;

    snprintf(buf + strlen(buf), sizeof(buf) - strlen(buf),
            "size=%8.0fkB time=%0.2f bitrate=%6.1fkbits/s",
            (double)total_size / 1024, ti1, bitrate);
>>>>>>> 908f12f3

    if (nb_frames_dup || nb_frames_drop)
        snprintf(buf + strlen(buf), sizeof(buf) - strlen(buf), " dup=%d drop=%d",
                nb_frames_dup, nb_frames_drop);

    av_log(NULL, is_last_report ? AV_LOG_WARNING : AV_LOG_INFO, "%s    \r", buf);

    fflush(stderr);

    if (is_last_report) {
        int64_t raw= audio_size + video_size + extra_size;
        av_log(NULL, AV_LOG_INFO, "\n");
        av_log(NULL, AV_LOG_INFO, "video:%1.0fkB audio:%1.0fkB global headers:%1.0fkB muxing overhead %f%%\n",
               video_size/1024.0,
               audio_size/1024.0,
               extra_size/1024.0,
               100.0*(total_size - raw)/raw
        );
    }
}

static void generate_silence(uint8_t* buf, enum AVSampleFormat sample_fmt, size_t size)
{
    int fill_char = 0x00;
    if (sample_fmt == AV_SAMPLE_FMT_U8)
        fill_char = 0x80;
    memset(buf, fill_char, size);
}

static void flush_encoders(OutputStream *ost_table, int nb_ostreams)
{
    int i, ret;

    for (i = 0; i < nb_ostreams; i++) {
        OutputStream   *ost = &ost_table[i];
        AVCodecContext *enc = ost->st->codec;
        AVFormatContext *os = output_files[ost->file_index].ctx;

        if (!ost->encoding_needed)
            continue;

        if (ost->st->codec->codec_type == AVMEDIA_TYPE_AUDIO && enc->frame_size <=1)
            continue;
        if (ost->st->codec->codec_type == AVMEDIA_TYPE_VIDEO && (os->oformat->flags & AVFMT_RAWPICTURE))
            continue;

        for(;;) {
            AVPacket pkt;
            int fifo_bytes;
            av_init_packet(&pkt);
            pkt.stream_index= ost->index;

            switch (ost->st->codec->codec_type) {
            case AVMEDIA_TYPE_AUDIO:
                fifo_bytes = av_fifo_size(ost->fifo);
                ret = 0;
                /* encode any samples remaining in fifo */
                if (fifo_bytes > 0) {
                    int osize = av_get_bytes_per_sample(enc->sample_fmt);
                    int fs_tmp = enc->frame_size;

                    av_fifo_generic_read(ost->fifo, audio_buf, fifo_bytes, NULL);
                    if (enc->codec->capabilities & CODEC_CAP_SMALL_LAST_FRAME) {
                        enc->frame_size = fifo_bytes / (osize * enc->channels);
                    } else { /* pad */
                        int frame_bytes = enc->frame_size*osize*enc->channels;
                        if (allocated_audio_buf_size < frame_bytes)
                            exit_program(1);
                        generate_silence(audio_buf+fifo_bytes, enc->sample_fmt, frame_bytes - fifo_bytes);
                    }

                    ret = avcodec_encode_audio(enc, bit_buffer, bit_buffer_size, (short *)audio_buf);
                    pkt.duration = av_rescale((int64_t)enc->frame_size*ost->st->time_base.den,
                                              ost->st->time_base.num, enc->sample_rate);
                    enc->frame_size = fs_tmp;
                }
                if (ret <= 0) {
                    ret = avcodec_encode_audio(enc, bit_buffer, bit_buffer_size, NULL);
                }
                if (ret < 0) {
                    av_log(NULL, AV_LOG_FATAL, "Audio encoding failed\n");
                    exit_program(1);
                }
                audio_size += ret;
                pkt.flags |= AV_PKT_FLAG_KEY;
                break;
            case AVMEDIA_TYPE_VIDEO:
                ret = avcodec_encode_video(enc, bit_buffer, bit_buffer_size, NULL);
                if (ret < 0) {
                    av_log(NULL, AV_LOG_FATAL, "Video encoding failed\n");
                    exit_program(1);
                }
                video_size += ret;
                if(enc->coded_frame && enc->coded_frame->key_frame)
                    pkt.flags |= AV_PKT_FLAG_KEY;
                if (ost->logfile && enc->stats_out) {
                    fprintf(ost->logfile, "%s", enc->stats_out);
                }
                break;
            default:
                ret=-1;
            }

            if (ret <= 0)
                break;
            pkt.data = bit_buffer;
            pkt.size = ret;
            if (enc->coded_frame && enc->coded_frame->pts != AV_NOPTS_VALUE)
                pkt.pts= av_rescale_q(enc->coded_frame->pts, enc->time_base, ost->st->time_base);
            write_frame(os, &pkt, ost->st->codec, ost->bitstream_filters);
        }
    }
}

/* pkt = NULL means EOF (needed to flush decoder buffers) */
static int output_packet(InputStream *ist, int ist_index,
                         OutputStream *ost_table, int nb_ostreams,
                         const AVPacket *pkt)
{
    AVFormatContext *os;
    OutputStream *ost;
    int ret, i;
    int got_output;
    AVFrame picture;
    void *buffer_to_free = NULL;
    static unsigned int samples_size= 0;
    AVSubtitle subtitle, *subtitle_to_free;
    int64_t pkt_pts = AV_NOPTS_VALUE;
#if CONFIG_AVFILTER
    int frame_available;
#endif
    float quality;

    AVPacket avpkt;
    int bps = av_get_bytes_per_sample(ist->st->codec->sample_fmt);

    if(ist->next_pts == AV_NOPTS_VALUE)
        ist->next_pts= ist->pts;

    if (pkt == NULL) {
        /* EOF handling */
        av_init_packet(&avpkt);
        avpkt.data = NULL;
        avpkt.size = 0;
        goto handle_eof;
    } else {
        avpkt = *pkt;
    }

    if(pkt->dts != AV_NOPTS_VALUE)
        ist->next_pts = ist->pts = av_rescale_q(pkt->dts, ist->st->time_base, AV_TIME_BASE_Q);
    if(pkt->pts != AV_NOPTS_VALUE)
        pkt_pts = av_rescale_q(pkt->pts, ist->st->time_base, AV_TIME_BASE_Q);

    //while we have more to decode or while the decoder did output something on EOF
    while (avpkt.size > 0 || (!pkt && got_output)) {
        uint8_t *data_buf, *decoded_data_buf;
        int data_size, decoded_data_size;
    handle_eof:
        ist->pts= ist->next_pts;

        if(avpkt.size && avpkt.size != pkt->size)
            av_log(NULL, ist->showed_multi_packet_warning ? AV_LOG_VERBOSE : AV_LOG_WARNING,
                   "Multiple frames in a packet from stream %d\n", pkt->stream_index);
            ist->showed_multi_packet_warning=1;

        /* decode the packet if needed */
        decoded_data_buf = NULL; /* fail safe */
        decoded_data_size= 0;
        data_buf  = avpkt.data;
        data_size = avpkt.size;
        subtitle_to_free = NULL;
        if (ist->decoding_needed) {
            switch(ist->st->codec->codec_type) {
            case AVMEDIA_TYPE_AUDIO:{
                if(pkt && samples_size < FFMAX(pkt->size*sizeof(*samples), AVCODEC_MAX_AUDIO_FRAME_SIZE)) {
                    samples_size = FFMAX(pkt->size*sizeof(*samples), AVCODEC_MAX_AUDIO_FRAME_SIZE);
                    av_free(samples);
                    samples= av_malloc(samples_size);
                }
                decoded_data_size= samples_size;
                    /* XXX: could avoid copy if PCM 16 bits with same
                       endianness as CPU */
                ret = avcodec_decode_audio3(ist->st->codec, samples, &decoded_data_size,
                                            &avpkt);
                if (ret < 0)
                    return ret;
                avpkt.data += ret;
                avpkt.size -= ret;
                data_size   = ret;
                got_output  = decoded_data_size > 0;
                /* Some bug in mpeg audio decoder gives */
                /* decoded_data_size < 0, it seems they are overflows */
                if (!got_output) {
                    /* no audio frame */
                    continue;
                }
                decoded_data_buf = (uint8_t *)samples;
                ist->next_pts += ((int64_t)AV_TIME_BASE/bps * decoded_data_size) /
                    (ist->st->codec->sample_rate * ist->st->codec->channels);
                break;}
            case AVMEDIA_TYPE_VIDEO:
                    decoded_data_size = (ist->st->codec->width * ist->st->codec->height * 3) / 2;
                    /* XXX: allocate picture correctly */
                    avcodec_get_frame_defaults(&picture);
                    avpkt.pts = pkt_pts;
                    avpkt.dts = ist->pts;
                    pkt_pts = AV_NOPTS_VALUE;

                    ret = avcodec_decode_video2(ist->st->codec,
                                                &picture, &got_output, &avpkt);
                    quality = same_quant ? picture.quality : 0;
                    if (ret < 0)
                        return ret;
                    if (!got_output) {
                        /* no picture yet */
                        goto discard_packet;
                    }
                    ist->next_pts = ist->pts = picture.best_effort_timestamp;
                    if (ist->st->codec->time_base.num != 0) {
                        int ticks= ist->st->parser ? ist->st->parser->repeat_pict+1 : ist->st->codec->ticks_per_frame;
                        ist->next_pts += ((int64_t)AV_TIME_BASE *
                                          ist->st->codec->time_base.num * ticks) /
                            ist->st->codec->time_base.den;
                    }
                    avpkt.size = 0;
                    buffer_to_free = NULL;
                    pre_process_video_frame(ist, (AVPicture *)&picture, &buffer_to_free);
                    break;
            case AVMEDIA_TYPE_SUBTITLE:
                ret = avcodec_decode_subtitle2(ist->st->codec,
                                               &subtitle, &got_output, &avpkt);
                if (ret < 0)
                    return ret;
                if (!got_output) {
                    goto discard_packet;
                }
                subtitle_to_free = &subtitle;
                avpkt.size = 0;
                break;
            default:
                return -1;
            }
        } else {
            switch(ist->st->codec->codec_type) {
            case AVMEDIA_TYPE_AUDIO:
                ist->next_pts += ((int64_t)AV_TIME_BASE * ist->st->codec->frame_size) /
                    ist->st->codec->sample_rate;
                break;
            case AVMEDIA_TYPE_VIDEO:
                if (ist->st->codec->time_base.num != 0) {
                    int ticks= ist->st->parser ? ist->st->parser->repeat_pict+1 : ist->st->codec->ticks_per_frame;
                    ist->next_pts += ((int64_t)AV_TIME_BASE *
                                      ist->st->codec->time_base.num * ticks) /
                        ist->st->codec->time_base.den;
                }
                break;
            }
            avpkt.size = 0;
        }

        // preprocess audio (volume)
        if (ist->st->codec->codec_type == AVMEDIA_TYPE_AUDIO) {
            if (audio_volume != 256) {
                short *volp;
                volp = samples;
                for(i=0;i<(decoded_data_size / sizeof(short));i++) {
                    int v = ((*volp) * audio_volume + 128) >> 8;
                    *volp++ = av_clip_int16(v);
                }
            }
        }

        /* frame rate emulation */
        if (input_files[ist->file_index].rate_emu) {
            int64_t pts = av_rescale(ist->pts, 1000000, AV_TIME_BASE);
            int64_t now = av_gettime() - ist->start;
            if (pts > now)
                usleep(pts - now);
        }
        /* if output time reached then transcode raw format,
           encode packets and output them */
        for (i = 0; i < nb_ostreams; i++) {
            OutputFile *of = &output_files[ost_table[i].file_index];
            int frame_size;

            ost = &ost_table[i];
            if (ost->source_index != ist_index)
                continue;

            if (of->start_time && ist->pts < of->start_time)
                continue;

            if (of->recording_time != INT64_MAX &&
                av_compare_ts(ist->pts, AV_TIME_BASE_Q, of->recording_time + of->start_time,
                              (AVRational){1, 1000000}) >= 0) {
                ost->is_past_recording_time = 1;
                continue;
            }

#if CONFIG_AVFILTER
            if (ist->st->codec->codec_type == AVMEDIA_TYPE_VIDEO &&
                ost->input_video_filter) {
                if (!picture.sample_aspect_ratio.num)
                    picture.sample_aspect_ratio = ist->st->sample_aspect_ratio;
                picture.pts = ist->pts;

                av_vsrc_buffer_add_frame(ost->input_video_filter, &picture, AV_VSRC_BUF_FLAG_OVERWRITE);
            }
            frame_available = ist->st->codec->codec_type != AVMEDIA_TYPE_VIDEO ||
                !ost->output_video_filter || avfilter_poll_frame(ost->output_video_filter->inputs[0]);
            while (frame_available) {
                if (ist->st->codec->codec_type == AVMEDIA_TYPE_VIDEO && ost->output_video_filter) {
                    AVRational ist_pts_tb = ost->output_video_filter->inputs[0]->time_base;
                    if (av_buffersink_get_buffer_ref(ost->output_video_filter, &ost->picref, 0) < 0)
                        goto cont;
                    if (ost->picref) {
                        avfilter_fill_frame_from_video_buffer_ref(&picture, ost->picref);
                        ist->pts = av_rescale_q(ost->picref->pts, ist_pts_tb, AV_TIME_BASE_Q);
                    }
                }
#endif
                os = output_files[ost->file_index].ctx;

                /* set the input output pts pairs */
                //ost->sync_ipts = (double)(ist->pts + input_files[ist->file_index].ts_offset - start_time)/ AV_TIME_BASE;

                if (ost->encoding_needed) {
                    av_assert0(ist->decoding_needed);
                    switch(ost->st->codec->codec_type) {
                    case AVMEDIA_TYPE_AUDIO:
                        do_audio_out(os, ost, ist, decoded_data_buf, decoded_data_size);
                        break;
                    case AVMEDIA_TYPE_VIDEO:
#if CONFIG_AVFILTER
                        if (ost->picref->video && !ost->frame_aspect_ratio)
                            ost->st->codec->sample_aspect_ratio = ost->picref->video->sample_aspect_ratio;
#endif
                        do_video_out(os, ost, ist, &picture, &frame_size,
                                        same_quant ? quality : ost->st->codec->global_quality);
                        if (vstats_filename && frame_size)
                            do_video_stats(os, ost, frame_size);
                        break;
                    case AVMEDIA_TYPE_SUBTITLE:
                        do_subtitle_out(os, ost, ist, &subtitle,
                                        pkt->pts);
                        break;
                    default:
                        abort();
                    }
                } else {
                    AVPicture pict;
                    AVPacket opkt;
                    int64_t ost_tb_start_time= av_rescale_q(of->start_time, AV_TIME_BASE_Q, ost->st->time_base);
                    av_init_packet(&opkt);

                    if ((!ost->frame_number && !(pkt->flags & AV_PKT_FLAG_KEY)) && !copy_initial_nonkeyframes)
#if !CONFIG_AVFILTER
                        continue;
#else
                        goto cont;
#endif

                    /* no reencoding needed : output the packet directly */
                    /* force the input stream PTS */

                    if(ost->st->codec->codec_type == AVMEDIA_TYPE_AUDIO)
                        audio_size += data_size;
                    else if (ost->st->codec->codec_type == AVMEDIA_TYPE_VIDEO) {
                        video_size += data_size;
                        ost->sync_opts++;
                    }

                    opkt.stream_index= ost->index;
                    if(pkt->pts != AV_NOPTS_VALUE)
                        opkt.pts= av_rescale_q(pkt->pts, ist->st->time_base, ost->st->time_base) - ost_tb_start_time;
                    else
                        opkt.pts= AV_NOPTS_VALUE;

                    if (pkt->dts == AV_NOPTS_VALUE)
                        opkt.dts = av_rescale_q(ist->pts, AV_TIME_BASE_Q, ost->st->time_base);
                    else
                        opkt.dts = av_rescale_q(pkt->dts, ist->st->time_base, ost->st->time_base);
                    opkt.dts -= ost_tb_start_time;

                    opkt.duration = av_rescale_q(pkt->duration, ist->st->time_base, ost->st->time_base);
                    opkt.flags= pkt->flags;

                    //FIXME remove the following 2 lines they shall be replaced by the bitstream filters
                    if(   ost->st->codec->codec_id != CODEC_ID_H264
                       && ost->st->codec->codec_id != CODEC_ID_MPEG1VIDEO
                       && ost->st->codec->codec_id != CODEC_ID_MPEG2VIDEO
                       ) {
                        if(av_parser_change(ist->st->parser, ost->st->codec, &opkt.data, &opkt.size, data_buf, data_size, pkt->flags & AV_PKT_FLAG_KEY))
                            opkt.destruct= av_destruct_packet;
                    } else {
                        opkt.data = data_buf;
                        opkt.size = data_size;
                    }

                    if (os->oformat->flags & AVFMT_RAWPICTURE) {
                        /* store AVPicture in AVPacket, as expected by the output format */
                        avpicture_fill(&pict, opkt.data, ost->st->codec->pix_fmt, ost->st->codec->width, ost->st->codec->height);
                        opkt.data = (uint8_t *)&pict;
                        opkt.size = sizeof(AVPicture);
                        opkt.flags |= AV_PKT_FLAG_KEY;
                    }
                    write_frame(os, &opkt, ost->st->codec, ost->bitstream_filters);
                    ost->st->codec->frame_number++;
                    ost->frame_number++;
                    av_free_packet(&opkt);
                }
#if CONFIG_AVFILTER
                cont:
                frame_available = (ist->st->codec->codec_type == AVMEDIA_TYPE_VIDEO) &&
                                   ost->output_video_filter && avfilter_poll_frame(ost->output_video_filter->inputs[0]);
                if (ost->picref)
                    avfilter_unref_buffer(ost->picref);
            }
#endif
            }

        av_free(buffer_to_free);
        /* XXX: allocate the subtitles in the codec ? */
        if (subtitle_to_free) {
            avsubtitle_free(subtitle_to_free);
            subtitle_to_free = NULL;
        }
    }
 discard_packet:

    return 0;
}

static void print_sdp(OutputFile *output_files, int n)
{
    char sdp[2048];
    int i;
    AVFormatContext **avc = av_malloc(sizeof(*avc)*n);

    if (!avc)
        exit_program(1);
    for (i = 0; i < n; i++)
        avc[i] = output_files[i].ctx;

    av_sdp_create(avc, n, sdp, sizeof(sdp));
    printf("SDP:\n%s\n", sdp);
    fflush(stdout);
    av_freep(&avc);
}

static int init_input_stream(int ist_index, OutputStream *output_streams, int nb_output_streams,
                             char *error, int error_len)
{
    int i;
    InputStream *ist = &input_streams[ist_index];
    if (ist->decoding_needed) {
        AVCodec *codec = ist->dec;
        if (!codec) {
            snprintf(error, error_len, "Decoder (codec id %d) not found for input stream #%d.%d",
                    ist->st->codec->codec_id, ist->file_index, ist->st->index);
            return AVERROR(EINVAL);
        }

        if (avcodec_open2(ist->st->codec, codec, &ist->opts) < 0) {
            snprintf(error, error_len, "Error while opening decoder for input stream #%d.%d",
                    ist->file_index, ist->st->index);
            return AVERROR(EINVAL);
        }
        assert_codec_experimental(ist->st->codec, 0);
        assert_avoptions(ist->opts);
    }

    ist->pts = ist->st->avg_frame_rate.num ? - ist->st->codec->has_b_frames*AV_TIME_BASE / av_q2d(ist->st->avg_frame_rate) : 0;
    ist->next_pts = AV_NOPTS_VALUE;
    ist->is_start = 1;

    return 0;
}

static int transcode_init(OutputFile *output_files,
                          int nb_output_files,
                          InputFile *input_files,
                          int nb_input_files)
{
    int ret = 0, i, j, k;
    AVFormatContext *os;
    AVCodecContext *codec, *icodec;
    OutputStream *ost;
    InputStream *ist;
    char error[1024];
    int want_sdp = 1;

    /* init framerate emulation */
    for (i = 0; i < nb_input_files; i++) {
        InputFile *ifile = &input_files[i];
        if (ifile->rate_emu)
            for (j = 0; j < ifile->nb_streams; j++)
                input_streams[j + ifile->ist_index].start = av_gettime();
    }

    /* output stream init */
    for(i=0;i<nb_output_files;i++) {
        os = output_files[i].ctx;
        if (!os->nb_streams && !(os->oformat->flags & AVFMT_NOSTREAMS)) {
            av_dump_format(os, i, os->filename, 1);
            av_log(NULL, AV_LOG_ERROR, "Output file #%d does not contain any stream\n", i);
            return AVERROR(EINVAL);
        }
    }

    /* for each output stream, we compute the right encoding parameters */
    for (i = 0; i < nb_output_streams; i++) {
        ost = &output_streams[i];
        os = output_files[ost->file_index].ctx;
        ist = &input_streams[ost->source_index];

        codec = ost->st->codec;
        icodec = ist->st->codec;

        ost->st->disposition = ist->st->disposition;
        codec->bits_per_raw_sample= icodec->bits_per_raw_sample;
        codec->chroma_sample_location = icodec->chroma_sample_location;

        if (ost->st->stream_copy) {
            uint64_t extra_size = (uint64_t)icodec->extradata_size + FF_INPUT_BUFFER_PADDING_SIZE;

            if (extra_size > INT_MAX) {
                return AVERROR(EINVAL);
            }

            /* if stream_copy is selected, no need to decode or encode */
            codec->codec_id = icodec->codec_id;
            codec->codec_type = icodec->codec_type;

            if(!codec->codec_tag){
                if(   !os->oformat->codec_tag
                   || av_codec_get_id (os->oformat->codec_tag, icodec->codec_tag) == codec->codec_id
                   || av_codec_get_tag(os->oformat->codec_tag, icodec->codec_id) <= 0)
                    codec->codec_tag = icodec->codec_tag;
            }

            codec->bit_rate = icodec->bit_rate;
            codec->rc_max_rate    = icodec->rc_max_rate;
            codec->rc_buffer_size = icodec->rc_buffer_size;
            codec->extradata= av_mallocz(extra_size);
            if (!codec->extradata) {
                return AVERROR(ENOMEM);
            }
            memcpy(codec->extradata, icodec->extradata, icodec->extradata_size);
            codec->extradata_size= icodec->extradata_size;

            codec->time_base = ist->st->time_base;
            if(!strcmp(os->oformat->name, "avi")) {
                if(!copy_tb && av_q2d(icodec->time_base)*icodec->ticks_per_frame > 2*av_q2d(ist->st->time_base) && av_q2d(ist->st->time_base) < 1.0/500){
                    codec->time_base = icodec->time_base;
                    codec->time_base.num *= icodec->ticks_per_frame;
                    codec->time_base.den *= 2;
                }
            } else if(!(os->oformat->flags & AVFMT_VARIABLE_FPS)) {
                if(!copy_tb && av_q2d(icodec->time_base)*icodec->ticks_per_frame > av_q2d(ist->st->time_base) && av_q2d(ist->st->time_base) < 1.0/500){
                    codec->time_base = icodec->time_base;
                    codec->time_base.num *= icodec->ticks_per_frame;
                }
            }
            av_reduce(&codec->time_base.num, &codec->time_base.den,
                        codec->time_base.num, codec->time_base.den, INT_MAX);

            switch(codec->codec_type) {
            case AVMEDIA_TYPE_AUDIO:
                if(audio_volume != 256) {
                    av_log(NULL, AV_LOG_FATAL, "-acodec copy and -vol are incompatible (frames are not decoded)\n");
                    exit_program(1);
                }
                codec->channel_layout = icodec->channel_layout;
                codec->sample_rate = icodec->sample_rate;
                codec->channels = icodec->channels;
                codec->frame_size = icodec->frame_size;
                codec->audio_service_type = icodec->audio_service_type;
                codec->block_align= icodec->block_align;
                if(codec->block_align == 1 && codec->codec_id == CODEC_ID_MP3)
                    codec->block_align= 0;
                if(codec->codec_id == CODEC_ID_AC3)
                    codec->block_align= 0;
                break;
            case AVMEDIA_TYPE_VIDEO:
                codec->pix_fmt = icodec->pix_fmt;
                codec->width = icodec->width;
                codec->height = icodec->height;
                codec->has_b_frames = icodec->has_b_frames;
                if (!codec->sample_aspect_ratio.num) {
                    codec->sample_aspect_ratio =
                    ost->st->sample_aspect_ratio =
                        ist->st->sample_aspect_ratio.num ? ist->st->sample_aspect_ratio :
                        ist->st->codec->sample_aspect_ratio.num ?
                        ist->st->codec->sample_aspect_ratio : (AVRational){0, 1};
                }
                break;
            case AVMEDIA_TYPE_SUBTITLE:
                codec->width = icodec->width;
                codec->height = icodec->height;
                break;
            case AVMEDIA_TYPE_DATA:
                break;
            default:
                abort();
            }
        } else {
            if (!ost->enc)
                ost->enc = avcodec_find_encoder(ost->st->codec->codec_id);
            switch(codec->codec_type) {
            case AVMEDIA_TYPE_AUDIO:
                ost->fifo= av_fifo_alloc(1024);
                if (!ost->fifo) {
                    return AVERROR(ENOMEM);
                }
                ost->reformat_pair = MAKE_SFMT_PAIR(AV_SAMPLE_FMT_NONE,AV_SAMPLE_FMT_NONE);
                if (!codec->sample_rate) {
                    codec->sample_rate = icodec->sample_rate;
                }
                choose_sample_rate(ost->st, ost->enc);
                codec->time_base = (AVRational){1, codec->sample_rate};
                if (codec->sample_fmt == AV_SAMPLE_FMT_NONE)
                    codec->sample_fmt = icodec->sample_fmt;
                choose_sample_fmt(ost->st, ost->enc);
                if (!codec->channels) {
                    codec->channels = icodec->channels;
                    codec->channel_layout = icodec->channel_layout;
                }
                if (av_get_channel_layout_nb_channels(codec->channel_layout) != codec->channels)
                    codec->channel_layout = 0;
                ost->audio_resample = codec->sample_rate != icodec->sample_rate || audio_sync_method > 1;
                icodec->request_channels = codec->channels;
                ist->decoding_needed = 1;
                ost->encoding_needed = 1;
                ost->resample_sample_fmt  = icodec->sample_fmt;
                ost->resample_sample_rate = icodec->sample_rate;
                ost->resample_channels    = icodec->channels;
                break;
            case AVMEDIA_TYPE_VIDEO:
                if (codec->pix_fmt == PIX_FMT_NONE)
                    codec->pix_fmt = icodec->pix_fmt;
                choose_pixel_fmt(ost->st, ost->enc);

                if (ost->st->codec->pix_fmt == PIX_FMT_NONE) {
                    av_log(NULL, AV_LOG_FATAL, "Video pixel format is unknown, stream cannot be encoded\n");
                    exit_program(1);
                }

                if (!codec->width || !codec->height) {
                    codec->width  = icodec->width;
                    codec->height = icodec->height;
                }

                ost->video_resample = codec->width   != icodec->width  ||
                                      codec->height  != icodec->height ||
                                      codec->pix_fmt != icodec->pix_fmt;
                if (ost->video_resample) {
<<<<<<< HEAD
                    codec->bits_per_raw_sample= frame_bits_per_raw_sample;
=======
#if !CONFIG_AVFILTER
                    avcodec_get_frame_defaults(&ost->pict_tmp);
                    if(avpicture_alloc((AVPicture*)&ost->pict_tmp, codec->pix_fmt,
                                       codec->width, codec->height)) {
                        av_log(NULL, AV_LOG_FATAL, "Cannot allocate temp picture, check pix fmt\n");
                        exit_program(1);
                    }
                    ost->img_resample_ctx = sws_getContext(
                        icodec->width,
                        icodec->height,
                        icodec->pix_fmt,
                        codec->width,
                        codec->height,
                        codec->pix_fmt,
                        ost->sws_flags, NULL, NULL, NULL);
                    if (ost->img_resample_ctx == NULL) {
                        av_log(NULL, AV_LOG_FATAL, "Cannot get resampling context\n");
                        exit_program(1);
                    }
#endif
                    codec->bits_per_raw_sample= 0;
>>>>>>> 908f12f3
                }

                ost->resample_height = icodec->height;
                ost->resample_width  = icodec->width;
                ost->resample_pix_fmt= icodec->pix_fmt;
                ost->encoding_needed = 1;
                ist->decoding_needed = 1;

                if (!ost->frame_rate.num)
                    ost->frame_rate = ist->st->r_frame_rate.num ? ist->st->r_frame_rate : (AVRational){25,1};
                if (ost->enc && ost->enc->supported_framerates && !ost->force_fps) {
                    int idx = av_find_nearest_q_idx(ost->frame_rate, ost->enc->supported_framerates);
                    ost->frame_rate = ost->enc->supported_framerates[idx];
                }
                codec->time_base = (AVRational){ost->frame_rate.den, ost->frame_rate.num};
                if(   av_q2d(codec->time_base) < 0.001 && video_sync_method
                   && (video_sync_method==1 || (video_sync_method<0 && !(os->oformat->flags & AVFMT_VARIABLE_FPS)))){
                    av_log(os, AV_LOG_WARNING, "Frame rate very high for a muxer not effciciently supporting it.\n"
                                               "Please consider specifiying a lower framerate, a different muxer or -vsync 2\n");
                }

#if CONFIG_AVFILTER
                if (configure_video_filters(ist, ost)) {
                    av_log(NULL, AV_LOG_FATAL, "Error opening filters!\n");
                    exit(1);
                }
#endif
                break;
            case AVMEDIA_TYPE_SUBTITLE:
                ost->encoding_needed = 1;
                ist->decoding_needed = 1;
                break;
            default:
                abort();
                break;
            }
            /* two pass mode */
            if (ost->encoding_needed && codec->codec_id != CODEC_ID_H264 &&
                (codec->flags & (CODEC_FLAG_PASS1 | CODEC_FLAG_PASS2))) {
                char logfilename[1024];
                FILE *f;

                snprintf(logfilename, sizeof(logfilename), "%s-%d.log",
                         pass_logfilename_prefix ? pass_logfilename_prefix : DEFAULT_PASS_LOGFILENAME_PREFIX,
                         i);
                if (codec->flags & CODEC_FLAG_PASS1) {
                    f = fopen(logfilename, "wb");
                    if (!f) {
                        av_log(NULL, AV_LOG_FATAL, "Cannot write log file '%s' for pass-1 encoding: %s\n",
                               logfilename, strerror(errno));
                        exit_program(1);
                    }
                    ost->logfile = f;
                } else {
                    char  *logbuffer;
                    size_t logbuffer_size;
                    if (read_file(logfilename, &logbuffer, &logbuffer_size) < 0) {
                        av_log(NULL, AV_LOG_FATAL, "Error reading log file '%s' for pass-2 encoding\n",
                               logfilename);
                        exit_program(1);
                    }
                    codec->stats_in = logbuffer;
                }
            }
        }
        if(codec->codec_type == AVMEDIA_TYPE_VIDEO){
            /* maximum video buffer size is 6-bytes per pixel, plus DPX header size */
            int size= codec->width * codec->height;
            bit_buffer_size= FFMAX(bit_buffer_size, 6*size + 1664);
        }
    }

    if (!bit_buffer)
        bit_buffer = av_malloc(bit_buffer_size);
    if (!bit_buffer) {
        av_log(NULL, AV_LOG_ERROR, "Cannot allocate %d bytes output buffer\n",
               bit_buffer_size);
        return AVERROR(ENOMEM);
    }

    /* open each encoder */
    for (i = 0; i < nb_output_streams; i++) {
        ost = &output_streams[i];
        if (ost->encoding_needed) {
            AVCodec *codec = ost->enc;
            AVCodecContext *dec = input_streams[ost->source_index].st->codec;
            if (!codec) {
                snprintf(error, sizeof(error), "Encoder (codec id %d) not found for output stream #%d.%d",
                         ost->st->codec->codec_id, ost->file_index, ost->index);
                ret = AVERROR(EINVAL);
                goto dump_format;
            }
            if (dec->subtitle_header) {
                ost->st->codec->subtitle_header = av_malloc(dec->subtitle_header_size);
                if (!ost->st->codec->subtitle_header) {
                    ret = AVERROR(ENOMEM);
                    goto dump_format;
                }
                memcpy(ost->st->codec->subtitle_header, dec->subtitle_header, dec->subtitle_header_size);
                ost->st->codec->subtitle_header_size = dec->subtitle_header_size;
            }
            if (avcodec_open2(ost->st->codec, codec, &ost->opts) < 0) {
                snprintf(error, sizeof(error), "Error while opening encoder for output stream #%d.%d - maybe incorrect parameters such as bit_rate, rate, width or height",
                        ost->file_index, ost->index);
                ret = AVERROR(EINVAL);
                goto dump_format;
            }
            assert_codec_experimental(ost->st->codec, 1);
            assert_avoptions(ost->opts);
            if (ost->st->codec->bit_rate && ost->st->codec->bit_rate < 1000)
                av_log(NULL, AV_LOG_WARNING, "The bitrate parameter is set too low."
                                             "It takes bits/s as argument, not kbits/s\n");
            extra_size += ost->st->codec->extradata_size;

            if (ost->st->codec->me_threshold)
                input_streams[ost->source_index].st->codec->debug |= FF_DEBUG_MV;
        }
    }

    /* init input streams */
    for (i = 0; i < nb_input_streams; i++)
        if ((ret = init_input_stream(i, output_streams, nb_output_streams, error, sizeof(error))) < 0)
            goto dump_format;

    /* discard unused programs */
    for (i = 0; i < nb_input_files; i++) {
        InputFile *ifile = &input_files[i];
        for (j = 0; j < ifile->ctx->nb_programs; j++) {
            AVProgram *p = ifile->ctx->programs[j];
            int discard  = AVDISCARD_ALL;

            for (k = 0; k < p->nb_stream_indexes; k++)
                if (!input_streams[ifile->ist_index + p->stream_index[k]].discard) {
                    discard = AVDISCARD_DEFAULT;
                    break;
                }
            p->discard = discard;
        }
    }

    /* open files and write file headers */
    for (i = 0; i < nb_output_files; i++) {
        os = output_files[i].ctx;
        if (avformat_write_header(os, &output_files[i].opts) < 0) {
            snprintf(error, sizeof(error), "Could not write header for output file #%d (incorrect codec parameters ?)", i);
            ret = AVERROR(EINVAL);
            goto dump_format;
        }
//        assert_avoptions(output_files[i].opts);
        if (strcmp(os->oformat->name, "rtp")) {
            want_sdp = 0;
        }
    }

 dump_format:
    /* dump the file output parameters - cannot be done before in case
       of stream copy */
    for(i=0;i<nb_output_files;i++) {
        av_dump_format(output_files[i].ctx, i, output_files[i].ctx->filename, 1);
    }

    /* dump the stream mapping */
    av_log(NULL, AV_LOG_INFO, "Stream mapping:\n");
    for (i = 0; i < nb_output_streams; i++) {
        ost = &output_streams[i];
        av_log(NULL, AV_LOG_INFO, "  Stream #%d.%d -> #%d.%d",
               input_streams[ost->source_index].file_index,
               input_streams[ost->source_index].st->index,
               ost->file_index,
               ost->index);
        if (ost->sync_ist != &input_streams[ost->source_index])
            av_log(NULL, AV_LOG_INFO, " [sync #%d.%d]",
                   ost->sync_ist->file_index,
                   ost->sync_ist->st->index);
        if (ost->st->stream_copy)
            av_log(NULL, AV_LOG_INFO, " (copy)");
        else
            av_log(NULL, AV_LOG_INFO, " (%s -> %s)", input_streams[ost->source_index].dec ?
                   input_streams[ost->source_index].dec->name : "?",
                   ost->enc ? ost->enc->name : "?");
        av_log(NULL, AV_LOG_INFO, "\n");
    }

    if (ret) {
        av_log(NULL, AV_LOG_ERROR, "%s\n", error);
        return ret;
    }

    if (want_sdp) {
        print_sdp(output_files, nb_output_files);
    }

    return 0;
}

/*
 * The following code is the main loop of the file converter
 */
static int transcode(OutputFile *output_files,
                     int nb_output_files,
                     InputFile *input_files,
                     int nb_input_files)
{
    int ret, i;
    AVFormatContext *is, *os;
    OutputStream *ost;
    InputStream *ist;
    uint8_t *no_packet;
    int no_packet_count=0;
    int64_t timer_start;
    int key;

    if (!(no_packet = av_mallocz(nb_input_files)))
        exit_program(1);

    ret = transcode_init(output_files, nb_output_files, input_files, nb_input_files);
    if (ret < 0)
        goto fail;

<<<<<<< HEAD
    if (!using_stdin) {
        if(verbose >= 0)
            fprintf(stderr, "Press [q] to stop, [?] for help\n");
        avio_set_interrupt_cb(decode_interrupt_cb);
    }
=======
    av_log(NULL, AV_LOG_INFO, "Press ctrl-c to stop encoding\n");
>>>>>>> 908f12f3
    term_init();

    timer_start = av_gettime();

    for(; received_sigterm == 0;) {
        int file_index, ist_index;
        AVPacket pkt;
        int64_t ipts_min;
        double opts_min;

        ipts_min = INT64_MAX;
        opts_min= 1e100;
        /* if 'q' pressed, exits */
        if (!using_stdin) {
            if (q_pressed)
                break;
            /* read_key() returns 0 on EOF */
            key = read_key();
            if (key == 'q')
                break;
            if (key == '+') verbose++;
            if (key == '-') verbose--;
            if (key == 's') qp_hist     ^= 1;
            if (key == 'h'){
                if (do_hex_dump){
                    do_hex_dump = do_pkt_dump = 0;
                } else if(do_pkt_dump){
                    do_hex_dump = 1;
                } else
                    do_pkt_dump = 1;
                av_log_set_level(AV_LOG_DEBUG);
            }
            if (key == 'd' || key == 'D'){
                int debug=0;
                if(key == 'D') {
                    debug = input_streams[0].st->codec->debug<<1;
                    if(!debug) debug = 1;
                    while(debug & (FF_DEBUG_DCT_COEFF|FF_DEBUG_VIS_QP|FF_DEBUG_VIS_MB_TYPE)) //unsupported, would just crash
                        debug += debug;
                }else
                    scanf("%d", &debug);
                for(i=0;i<nb_input_streams;i++) {
                    input_streams[i].st->codec->debug = debug;
                }
                for(i=0;i<nb_output_streams;i++) {
                    ost = &output_streams[i];
                    ost->st->codec->debug = debug;
                }
                if(debug) av_log_set_level(AV_LOG_DEBUG);
                fprintf(stderr,"debug=%d\n", debug);
            }
            if (key == '?'){
                fprintf(stderr, "key    function\n"
                                "?      show this help\n"
                                "+      increase verbosity\n"
                                "-      decrease verbosity\n"
                                "D      cycle through available debug modes\n"
                                "h      dump packets/hex press to cycle through the 3 states\n"
                                "q      quit\n"
                                "s      Show QP histogram\n"
                );
            }
        }

        /* select the stream that we must read now by looking at the
           smallest output pts */
        file_index = -1;
        for (i = 0; i < nb_output_streams; i++) {
            OutputFile *of;
            int64_t ipts;
            double  opts;
            ost = &output_streams[i];
            of = &output_files[ost->file_index];
            os = output_files[ost->file_index].ctx;
            ist = &input_streams[ost->source_index];
            if (ost->is_past_recording_time || no_packet[ist->file_index] ||
                (os->pb && avio_tell(os->pb) >= of->limit_filesize))
                continue;
            opts = ost->st->pts.val * av_q2d(ost->st->time_base);
            ipts = ist->pts;
            if (!input_files[ist->file_index].eof_reached){
                if(ipts < ipts_min) {
                    ipts_min = ipts;
                    if(input_sync ) file_index = ist->file_index;
                }
                if(opts < opts_min) {
                    opts_min = opts;
                    if(!input_sync) file_index = ist->file_index;
                }
            }
            if (ost->frame_number >= ost->max_frames) {
                int j;
                for (j = 0; j < of->ctx->nb_streams; j++)
                    output_streams[of->ost_index + j].is_past_recording_time = 1;
                continue;
            }
        }
        /* if none, if is finished */
        if (file_index < 0) {
            if(no_packet_count){
                no_packet_count=0;
                memset(no_packet, 0, nb_input_files);
                usleep(10000);
                continue;
            }
            break;
        }

        /* read a frame from it and output it in the fifo */
        is = input_files[file_index].ctx;
        ret= av_read_frame(is, &pkt);
        if(ret == AVERROR(EAGAIN)){
            no_packet[file_index]=1;
            no_packet_count++;
            continue;
        }
        if (ret < 0) {
            input_files[file_index].eof_reached = 1;
            if (opt_shortest)
                break;
            else
                continue;
        }

        no_packet_count=0;
        memset(no_packet, 0, nb_input_files);

        if (do_pkt_dump) {
            av_pkt_dump_log2(NULL, AV_LOG_DEBUG, &pkt, do_hex_dump,
                             is->streams[pkt.stream_index]);
        }
        /* the following test is needed in case new streams appear
           dynamically in stream : we ignore them */
        if (pkt.stream_index >= input_files[file_index].nb_streams)
            goto discard_packet;
        ist_index = input_files[file_index].ist_index + pkt.stream_index;
        ist = &input_streams[ist_index];
        if (ist->discard)
            goto discard_packet;

        if (pkt.dts != AV_NOPTS_VALUE)
            pkt.dts += av_rescale_q(input_files[ist->file_index].ts_offset, AV_TIME_BASE_Q, ist->st->time_base);
        if (pkt.pts != AV_NOPTS_VALUE)
            pkt.pts += av_rescale_q(input_files[ist->file_index].ts_offset, AV_TIME_BASE_Q, ist->st->time_base);

        if(pkt.pts != AV_NOPTS_VALUE)
            pkt.pts *= ist->ts_scale;
        if(pkt.dts != AV_NOPTS_VALUE)
            pkt.dts *= ist->ts_scale;

//        fprintf(stderr, "next:%"PRId64" dts:%"PRId64" off:%"PRId64" %d\n", ist->next_pts, pkt.dts, input_files[ist->file_index].ts_offset, ist->st->codec->codec_type);
        if (pkt.dts != AV_NOPTS_VALUE && ist->next_pts != AV_NOPTS_VALUE
            && (is->iformat->flags & AVFMT_TS_DISCONT)) {
            int64_t pkt_dts= av_rescale_q(pkt.dts, ist->st->time_base, AV_TIME_BASE_Q);
            int64_t delta= pkt_dts - ist->next_pts;
            if((FFABS(delta) > 1LL*dts_delta_threshold*AV_TIME_BASE || pkt_dts+1<ist->pts)&& !copy_ts){
                input_files[ist->file_index].ts_offset -= delta;
                av_log(NULL, AV_LOG_DEBUG, "timestamp discontinuity %"PRId64", new offset= %"PRId64"\n",
                       delta, input_files[ist->file_index].ts_offset);
                pkt.dts-= av_rescale_q(delta, AV_TIME_BASE_Q, ist->st->time_base);
                if(pkt.pts != AV_NOPTS_VALUE)
                    pkt.pts-= av_rescale_q(delta, AV_TIME_BASE_Q, ist->st->time_base);
            }
        }

        //fprintf(stderr,"read #%d.%d size=%d\n", ist->file_index, ist->st->index, pkt.size);
        if (output_packet(ist, ist_index, output_streams, nb_output_streams, &pkt) < 0) {

            av_log(NULL, AV_LOG_ERROR, "Error while decoding stream #%d.%d\n",
                   ist->file_index, ist->st->index);
            if (exit_on_error)
                exit_program(1);
            av_free_packet(&pkt);
            continue;
        }

    discard_packet:
        av_free_packet(&pkt);

        /* dump report by using the output first video and audio streams */
        print_report(output_files, output_streams, nb_output_streams, 0, timer_start);
    }

    /* at the end of stream, we must flush the decoder buffers */
    for (i = 0; i < nb_input_streams; i++) {
        ist = &input_streams[i];
        if (ist->decoding_needed) {
            output_packet(ist, i, output_streams, nb_output_streams, NULL);
        }
    }
    flush_encoders(output_streams, nb_output_streams);

    term_exit();

    /* write the trailer if needed and close file */
    for(i=0;i<nb_output_files;i++) {
        os = output_files[i].ctx;
        av_write_trailer(os);
    }

    /* dump report by using the first video and audio streams */
    print_report(output_files, output_streams, nb_output_streams, 1, timer_start);

    /* close each encoder */
    for (i = 0; i < nb_output_streams; i++) {
        ost = &output_streams[i];
        if (ost->encoding_needed) {
            av_freep(&ost->st->codec->stats_in);
            avcodec_close(ost->st->codec);
        }
#if CONFIG_AVFILTER
        avfilter_graph_free(&ost->graph);
#endif
    }

    /* close each decoder */
    for (i = 0; i < nb_input_streams; i++) {
        ist = &input_streams[i];
        if (ist->decoding_needed) {
            avcodec_close(ist->st->codec);
        }
    }

    /* finished ! */
    ret = 0;

 fail:
    av_freep(&bit_buffer);
    av_freep(&no_packet);

    if (output_streams) {
        for (i = 0; i < nb_output_streams; i++) {
            ost = &output_streams[i];
            if (ost) {
                if (ost->st->stream_copy)
                    av_freep(&ost->st->codec->extradata);
                if (ost->logfile) {
                    fclose(ost->logfile);
                    ost->logfile = NULL;
                }
                av_fifo_free(ost->fifo); /* works even if fifo is not
                                             initialized but set to zero */
                av_freep(&ost->st->codec->subtitle_header);
                av_free(ost->resample_frame.data[0]);
                av_free(ost->forced_kf_pts);
                if (ost->video_resample)
                    sws_freeContext(ost->img_resample_ctx);
                if (ost->resample)
                    audio_resample_close(ost->resample);
                if (ost->reformat_ctx)
                    av_audio_convert_free(ost->reformat_ctx);
                av_dict_free(&ost->opts);
            }
        }
    }
    return ret;
}

static int opt_verbose(const char *opt, const char *arg)
{
    av_log(NULL, AV_LOG_WARNING, "-%s is deprecated, use -loglevel\n", opt);
    return 0;
}

static double parse_frame_aspect_ratio(const char *arg)
{
    int x = 0, y = 0;
    double ar = 0;
    const char *p;
    char *end;

    p = strchr(arg, ':');
    if (p) {
        x = strtol(arg, &end, 10);
        if (end == p)
            y = strtol(end+1, &end, 10);
        if (x > 0 && y > 0)
            ar = (double)x / (double)y;
    } else
        ar = strtod(arg, NULL);

    if (!ar) {
        av_log(NULL, AV_LOG_FATAL, "Incorrect aspect ratio specification.\n");
        exit_program(1);
    }
    return ar;
}

static int opt_audio_codec(OptionsContext *o, const char *opt, const char *arg)
{
    return parse_option(o, "codec:a", arg, options);
}

static int opt_video_codec(OptionsContext *o, const char *opt, const char *arg)
{
    return parse_option(o, "codec:v", arg, options);
}

static int opt_subtitle_codec(OptionsContext *o, const char *opt, const char *arg)
{
    return parse_option(o, "codec:s", arg, options);
}

static int opt_data_codec(OptionsContext *o, const char *opt, const char *arg)
{
    return parse_option(o, "codec:d", arg, options);
}

static int opt_map(OptionsContext *o, const char *opt, const char *arg)
{
    StreamMap *m = NULL;
    int i, negative = 0, file_idx;
    int sync_file_idx = -1, sync_stream_idx;
    char *p, *sync;
    char *map;

    if (*arg == '-') {
        negative = 1;
        arg++;
    }
    map = av_strdup(arg);

    /* parse sync stream first, just pick first matching stream */
    if (sync = strchr(map, ',')) {
        *sync = 0;
        sync_file_idx = strtol(sync + 1, &sync, 0);
        if (sync_file_idx >= nb_input_files || sync_file_idx < 0) {
            av_log(NULL, AV_LOG_FATAL, "Invalid sync file index: %d.\n", sync_file_idx);
            exit_program(1);
        }
        if (*sync)
            sync++;
        for (i = 0; i < input_files[sync_file_idx].nb_streams; i++)
            if (check_stream_specifier(input_files[sync_file_idx].ctx,
                                       input_files[sync_file_idx].ctx->streams[i], sync) == 1) {
                sync_stream_idx = i;
                break;
            }
        if (i == input_files[sync_file_idx].nb_streams) {
            av_log(NULL, AV_LOG_FATAL, "Sync stream specification in map %s does not "
                                       "match any streams.\n", arg);
            exit_program(1);
        }
    }


    file_idx = strtol(map, &p, 0);
    if (file_idx >= nb_input_files || file_idx < 0) {
        av_log(NULL, AV_LOG_FATAL, "Invalid input file index: %d.\n", file_idx);
        exit_program(1);
    }
    if (negative)
        /* disable some already defined maps */
        for (i = 0; i < o->nb_stream_maps; i++) {
            m = &o->stream_maps[i];
            if (check_stream_specifier(input_files[m->file_index].ctx,
                                       input_files[m->file_index].ctx->streams[m->stream_index],
                                       *p == ':' ? p + 1 : p) > 0)
                m->disabled = 1;
        }
    else
        for (i = 0; i < input_files[file_idx].nb_streams; i++) {
            if (check_stream_specifier(input_files[file_idx].ctx, input_files[file_idx].ctx->streams[i],
                        *p == ':' ? p + 1 : p) <= 0)
                continue;
            o->stream_maps = grow_array(o->stream_maps, sizeof(*o->stream_maps),
                                        &o->nb_stream_maps, o->nb_stream_maps + 1);
            m = &o->stream_maps[o->nb_stream_maps - 1];

            m->file_index   = file_idx;
            m->stream_index = i;

            if (sync_file_idx >= 0) {
                m->sync_file_index   = sync_file_idx;
                m->sync_stream_index = sync_stream_idx;
            } else {
                m->sync_file_index   = file_idx;
                m->sync_stream_index = i;
            }
        }

    if (!m) {
        av_log(NULL, AV_LOG_FATAL, "Stream map '%s' matches no streams.\n", arg);
        exit_program(1);
    }

    av_freep(&map);
    return 0;
}

static void parse_meta_type(char *arg, char *type, int *index)
{
    if (*arg) {
        *type = *arg;
        switch (*arg) {
        case 'g':
            break;
        case 's':
        case 'c':
        case 'p':
            if (*(++arg) == ':')
                *index = strtol(++arg, NULL, 0);
            break;
        default:
            av_log(NULL, AV_LOG_FATAL, "Invalid metadata type %c.\n", *arg);
            exit_program(1);
        }
    } else
        *type = 'g';
}

static int opt_map_metadata(OptionsContext *o, const char *opt, const char *arg)
{
    MetadataMap *m, *m1;
    char *p;

    o->meta_data_maps = grow_array(o->meta_data_maps, sizeof(*o->meta_data_maps),
                                   &o->nb_meta_data_maps, o->nb_meta_data_maps + 1);

    m = &o->meta_data_maps[o->nb_meta_data_maps - 1][1];
    m->file = strtol(arg, &p, 0);
    parse_meta_type(*p ? p + 1 : p, &m->type, &m->index);

    m1 = &o->meta_data_maps[o->nb_meta_data_maps - 1][0];
    if (p = strchr(opt, ':'))
        parse_meta_type(p + 1, &m1->type, &m1->index);
    else
        m1->type = 'g';

    if (m->type == 'g' || m1->type == 'g')
        o->metadata_global_manual = 1;
    if (m->type == 's' || m1->type == 's')
        o->metadata_streams_manual = 1;
    if (m->type == 'c' || m1->type == 'c')
        o->metadata_chapters_manual = 1;

    return 0;
}

static enum CodecID find_codec_or_die(const char *name, enum AVMediaType type, int encoder)
{
    const char *codec_string = encoder ? "encoder" : "decoder";
    AVCodec *codec;

    if(!name)
        return CODEC_ID_NONE;
    codec = encoder ?
        avcodec_find_encoder_by_name(name) :
        avcodec_find_decoder_by_name(name);
    if(!codec) {
        av_log(NULL, AV_LOG_FATAL, "Unknown %s '%s'\n", codec_string, name);
        exit_program(1);
    }
    if(codec->type != type) {
        av_log(NULL, AV_LOG_FATAL, "Invalid %s type '%s'\n", codec_string, name);
        exit_program(1);
    }
    return codec->id;
}

static AVCodec *choose_codec(OptionsContext *o, AVFormatContext *s, AVStream *st, enum AVMediaType type)
{
    char *codec_name = NULL;

    MATCH_PER_STREAM_OPT(codec_names, str, codec_name, s, st);

    if (!codec_name) {
        if (s->oformat) {
            st->codec->codec_id = av_guess_codec(s->oformat, NULL, s->filename, NULL, type);
            return avcodec_find_encoder(st->codec->codec_id);
        }
    } else if (!strcmp(codec_name, "copy"))
        st->stream_copy = 1;
    else {
        st->codec->codec_id = find_codec_or_die(codec_name, type, s->iformat == NULL);
        return s->oformat ? avcodec_find_encoder_by_name(codec_name) :
                            avcodec_find_decoder_by_name(codec_name);
    }

    return NULL;
}

/**
 * Add all the streams from the given input file to the global
 * list of input streams.
 */
static void add_input_streams(OptionsContext *o, AVFormatContext *ic)
{
    int i, rfps, rfps_base;

    for (i = 0; i < ic->nb_streams; i++) {
        AVStream *st = ic->streams[i];
        AVCodecContext *dec = st->codec;
        InputStream *ist;
        double scale = 1.0;

        input_streams = grow_array(input_streams, sizeof(*input_streams), &nb_input_streams, nb_input_streams + 1);
        ist = &input_streams[nb_input_streams - 1];
        ist->st = st;
        ist->file_index = nb_input_files;
        ist->discard = 1;
        ist->opts = filter_codec_opts(codec_opts, ist->st->codec->codec_id, ic, st);

        MATCH_PER_STREAM_OPT(ts_scale, dbl, scale, ic, st);
        ist->ts_scale = scale;

        ist->dec = choose_codec(o, ic, st, dec->codec_type);
        if (!ist->dec)
            ist->dec = avcodec_find_decoder(dec->codec_id);

        switch (dec->codec_type) {
        case AVMEDIA_TYPE_AUDIO:
            if(!ist->dec)
                ist->dec = avcodec_find_decoder(dec->codec_id);
            if(o->audio_disable)
                st->discard= AVDISCARD_ALL;
            break;
        case AVMEDIA_TYPE_VIDEO:
            if(!ist->dec)
                ist->dec = avcodec_find_decoder(dec->codec_id);
            rfps      = ic->streams[i]->r_frame_rate.num;
            rfps_base = ic->streams[i]->r_frame_rate.den;
            if (dec->lowres) {
                dec->flags |= CODEC_FLAG_EMU_EDGE;
            }

            if (dec->time_base.den != rfps*dec->ticks_per_frame || dec->time_base.num != rfps_base) {

                av_log(NULL, AV_LOG_INFO,"\nSeems stream %d codec frame rate differs from container frame rate: %2.2f (%d/%d) -> %2.2f (%d/%d)\n",
                       i, (float)dec->time_base.den / dec->time_base.num, dec->time_base.den, dec->time_base.num,
                       (float)rfps / rfps_base, rfps, rfps_base);
            }

            if (o->video_disable)
                st->discard= AVDISCARD_ALL;
            else if(video_discard)
                st->discard= video_discard;
            break;
        case AVMEDIA_TYPE_DATA:
            break;
        case AVMEDIA_TYPE_SUBTITLE:
            if(!ist->dec)
                ist->dec = avcodec_find_decoder(dec->codec_id);
            if(o->subtitle_disable)
                st->discard = AVDISCARD_ALL;
            break;
        case AVMEDIA_TYPE_ATTACHMENT:
        case AVMEDIA_TYPE_UNKNOWN:
            break;
        default:
            abort();
        }
    }
}

static int opt_input_file(OptionsContext *o, const char *opt, const char *filename)
{
    AVFormatContext *ic;
    AVInputFormat *file_iformat = NULL;
    int err, i, ret;
    int64_t timestamp;
    uint8_t buf[128];
    AVDictionary **opts;
    int orig_nb_streams;                     // number of streams before avformat_find_stream_info

    if (o->format) {
        if (!(file_iformat = av_find_input_format(o->format))) {
            av_log(NULL, AV_LOG_FATAL, "Unknown input format: '%s'\n", o->format);
            exit_program(1);
        }
    }

    if (!strcmp(filename, "-"))
        filename = "pipe:";

    using_stdin |= !strncmp(filename, "pipe:", 5) ||
                    !strcmp(filename, "/dev/stdin");

    /* get default parameters from command line */
    ic = avformat_alloc_context();
    if (!ic) {
        print_error(filename, AVERROR(ENOMEM));
        exit_program(1);
    }
    if (o->nb_audio_sample_rate) {
        snprintf(buf, sizeof(buf), "%d", o->audio_sample_rate[o->nb_audio_sample_rate - 1].u.i);
        av_dict_set(&format_opts, "sample_rate", buf, 0);
    }
    if (o->nb_audio_channels) {
        snprintf(buf, sizeof(buf), "%d", o->audio_channels[o->nb_audio_channels - 1].u.i);
        av_dict_set(&format_opts, "channels", buf, 0);
    }
    if (o->nb_frame_rates) {
        av_dict_set(&format_opts, "framerate", o->frame_rates[o->nb_frame_rates - 1].u.str, 0);
    }
    if (o->nb_frame_sizes) {
        av_dict_set(&format_opts, "video_size", o->frame_sizes[o->nb_frame_sizes - 1].u.str, 0);
    }
    if (o->nb_frame_pix_fmts)
        av_dict_set(&format_opts, "pixel_format", o->frame_pix_fmts[o->nb_frame_pix_fmts - 1].u.str, 0);

    ic->flags |= AVFMT_FLAG_NONBLOCK;

    /* open the input file with generic libav function */
    err = avformat_open_input(&ic, filename, file_iformat, &format_opts);
    if (err < 0) {
        print_error(filename, err);
        exit_program(1);
    }
    assert_avoptions(format_opts);

    /* apply forced codec ids */
    for (i = 0; i < ic->nb_streams; i++)
        choose_codec(o, ic, ic->streams[i], ic->streams[i]->codec->codec_type);

    /* Set AVCodecContext options for avformat_find_stream_info */
    opts = setup_find_stream_info_opts(ic, codec_opts);
    orig_nb_streams = ic->nb_streams;

    /* If not enough info to get the stream parameters, we decode the
       first frames to get it. (used in mpeg case for example) */
    ret = avformat_find_stream_info(ic, opts);
    if (ret < 0) {
        av_log(NULL, AV_LOG_FATAL, "%s: could not find codec parameters\n", filename);
        av_close_input_file(ic);
        exit_program(1);
    }

    timestamp = o->start_time;
    /* add the stream start time */
    if (ic->start_time != AV_NOPTS_VALUE)
        timestamp += ic->start_time;

    /* if seeking requested, we execute it */
    if (o->start_time != 0) {
        ret = av_seek_frame(ic, -1, timestamp, AVSEEK_FLAG_BACKWARD);
        if (ret < 0) {
            av_log(NULL, AV_LOG_WARNING, "%s: could not seek to position %0.3f\n",
                   filename, (double)timestamp / AV_TIME_BASE);
        }
    }

    /* update the current parameters so that they match the one of the input stream */
    add_input_streams(o, ic);

    /* dump the file content */
    av_dump_format(ic, nb_input_files, filename, 0);

    input_files = grow_array(input_files, sizeof(*input_files), &nb_input_files, nb_input_files + 1);
    input_files[nb_input_files - 1].ctx        = ic;
    input_files[nb_input_files - 1].ist_index  = nb_input_streams - ic->nb_streams;
    input_files[nb_input_files - 1].ts_offset  = o->input_ts_offset - (copy_ts ? 0 : timestamp);
    input_files[nb_input_files - 1].nb_streams = ic->nb_streams;
    input_files[nb_input_files - 1].rate_emu   = o->rate_emu;

    for (i = 0; i < orig_nb_streams; i++)
        av_dict_free(&opts[i]);
    av_freep(&opts);

    reset_options(o);
    return 0;
}

static void parse_forced_key_frames(char *kf, OutputStream *ost,
                                    AVCodecContext *avctx)
{
    char *p;
    int n = 1, i;
    int64_t t;

    for (p = kf; *p; p++)
        if (*p == ',')
            n++;
    ost->forced_kf_count = n;
    ost->forced_kf_pts = av_malloc(sizeof(*ost->forced_kf_pts) * n);
    if (!ost->forced_kf_pts) {
        av_log(NULL, AV_LOG_FATAL, "Could not allocate forced key frames array.\n");
        exit_program(1);
    }
    for (i = 0; i < n; i++) {
        p = i ? strchr(p, ',') + 1 : kf;
        t = parse_time_or_die("force_key_frames", p, 1);
        ost->forced_kf_pts[i] = av_rescale_q(t, AV_TIME_BASE_Q, avctx->time_base);
    }
}

static OutputStream *new_output_stream(OptionsContext *o, AVFormatContext *oc, enum AVMediaType type)
{
    OutputStream *ost;
    AVStream *st = av_new_stream(oc, oc->nb_streams < o->nb_streamid_map ? o->streamid_map[oc->nb_streams] : 0);
    int idx      = oc->nb_streams - 1;
    int64_t max_frames = INT64_MAX;
    char *bsf = NULL, *next, *codec_tag = NULL;
    AVBitStreamFilterContext *bsfc, *bsfc_prev = NULL;
    double qscale = -1;

    if (!st) {
        av_log(NULL, AV_LOG_FATAL, "Could not alloc stream.\n");
        exit_program(1);
    }

    output_streams = grow_array(output_streams, sizeof(*output_streams), &nb_output_streams,
                                nb_output_streams + 1);
    ost = &output_streams[nb_output_streams - 1];
    ost->file_index = nb_output_files;
    ost->index = idx;
    ost->st    = st;
    st->codec->codec_type = type;
    ost->enc = choose_codec(o, oc, st, type);
    if (ost->enc) {
        ost->opts  = filter_codec_opts(codec_opts, ost->enc->id, oc, st);
    }

    avcodec_get_context_defaults3(st->codec, ost->enc);
    st->codec->codec_type = type; // XXX hack, avcodec_get_context_defaults2() sets type to unknown for stream copy

    MATCH_PER_STREAM_OPT(max_frames, i64, max_frames, oc, st);
    ost->max_frames = max_frames;

    MATCH_PER_STREAM_OPT(bitstream_filters, str, bsf, oc, st);
    while (bsf) {
        if (next = strchr(bsf, ','))
            *next++ = 0;
        if (!(bsfc = av_bitstream_filter_init(bsf))) {
            av_log(NULL, AV_LOG_FATAL, "Unknown bitstream filter %s\n", bsf);
            exit_program(1);
        }
        if (bsfc_prev)
            bsfc_prev->next = bsfc;
        else
            ost->bitstream_filters = bsfc;

        bsfc_prev = bsfc;
        bsf       = next;
    }

    MATCH_PER_STREAM_OPT(codec_tags, str, codec_tag, oc, st);
    if (codec_tag) {
        uint32_t tag = strtol(codec_tag, &next, 0);
        if (*next)
            tag = AV_RL32(codec_tag);
        st->codec->codec_tag = tag;
    }

    MATCH_PER_STREAM_OPT(qscale, dbl, qscale, oc, st);
    if (qscale >= 0 || same_quant) {
        st->codec->flags |= CODEC_FLAG_QSCALE;
        st->codec->global_quality = FF_QP2LAMBDA * qscale;
    }

    ost->sws_flags = av_get_int(sws_opts, "sws_flags", NULL);
    return ost;
}

static void parse_matrix_coeffs(uint16_t *dest, const char *str)
{
    int i;
    const char *p = str;
    for(i = 0;; i++) {
        dest[i] = atoi(p);
        if(i == 63)
            break;
        p = strchr(p, ',');
        if(!p) {
            av_log(NULL, AV_LOG_FATAL, "Syntax error in matrix \"%s\" at coeff %d\n", str, i);
            exit_program(1);
        }
        p++;
    }
}

static OutputStream *new_video_stream(OptionsContext *o, AVFormatContext *oc)
{
    AVStream *st;
    OutputStream *ost;
    AVCodecContext *video_enc;

    ost = new_output_stream(o, oc, AVMEDIA_TYPE_VIDEO);
    st  = ost->st;
    video_enc = st->codec;

    if(oc->oformat->flags & AVFMT_GLOBALHEADER) {
        video_enc->flags |= CODEC_FLAG_GLOBAL_HEADER;
    }

    if (!st->stream_copy) {
        const char *p = NULL;
        char *forced_key_frames = NULL, *frame_rate = NULL, *frame_size = NULL;
        char *frame_aspect_ratio = NULL, *frame_pix_fmt = NULL;
        char *intra_matrix = NULL, *inter_matrix = NULL, *filters = NULL;
        int i, force_fps = 0, top_field_first = -1;

        MATCH_PER_STREAM_OPT(frame_rates, str, frame_rate, oc, st);
        if (frame_rate && av_parse_video_rate(&ost->frame_rate, frame_rate) < 0) {
            av_log(NULL, AV_LOG_FATAL, "Invalid framerate value: %s\n", frame_rate);
            exit_program(1);
        }

        MATCH_PER_STREAM_OPT(frame_sizes, str, frame_size, oc, st);
        if (frame_size && av_parse_video_size(&video_enc->width, &video_enc->height, frame_size) < 0) {
            av_log(NULL, AV_LOG_FATAL, "Invalid frame size: %s.\n", frame_size);
            exit_program(1);
        }

        MATCH_PER_STREAM_OPT(frame_aspect_ratios, str, frame_aspect_ratio, oc, st);
        if (frame_aspect_ratio)
            ost->frame_aspect_ratio = parse_frame_aspect_ratio(frame_aspect_ratio);

        MATCH_PER_STREAM_OPT(frame_pix_fmts, str, frame_pix_fmt, oc, st);
        if (frame_pix_fmt && (video_enc->pix_fmt = av_get_pix_fmt(frame_pix_fmt)) == PIX_FMT_NONE) {
            av_log(NULL, AV_LOG_FATAL, "Unknown pixel format requested: %s.\n", frame_pix_fmt);
            exit_program(1);
        }
        st->sample_aspect_ratio = video_enc->sample_aspect_ratio;

        MATCH_PER_STREAM_OPT(intra_matrices, str, intra_matrix, oc, st);
        if (intra_matrix) {
            if (!(video_enc->intra_matrix = av_mallocz(sizeof(*video_enc->intra_matrix) * 64))) {
                av_log(NULL, AV_LOG_FATAL, "Could not allocate memory for intra matrix.\n");
                exit_program(1);
            }
            parse_matrix_coeffs(video_enc->intra_matrix, intra_matrix);
        }
        MATCH_PER_STREAM_OPT(inter_matrices, str, inter_matrix, oc, st);
        if (inter_matrix) {
            if (!(video_enc->inter_matrix = av_mallocz(sizeof(*video_enc->inter_matrix) * 64))) {
                av_log(NULL, AV_LOG_FATAL, "Could not allocate memory for inter matrix.\n");
                exit_program(1);
            }
            parse_matrix_coeffs(video_enc->inter_matrix, inter_matrix);
        }

        MATCH_PER_STREAM_OPT(rc_overrides, str, p, oc, st);
        for(i=0; p; i++){
            int start, end, q;
            int e=sscanf(p, "%d,%d,%d", &start, &end, &q);
            if(e!=3){
                av_log(NULL, AV_LOG_FATAL, "error parsing rc_override\n");
                exit_program(1);
            }
            video_enc->rc_override=
                av_realloc(video_enc->rc_override,
                           sizeof(RcOverride)*(i+1));
            video_enc->rc_override[i].start_frame= start;
            video_enc->rc_override[i].end_frame  = end;
            if(q>0){
                video_enc->rc_override[i].qscale= q;
                video_enc->rc_override[i].quality_factor= 1.0;
            }
            else{
                video_enc->rc_override[i].qscale= 0;
                video_enc->rc_override[i].quality_factor= -q/100.0;
            }
            p= strchr(p, '/');
            if(p) p++;
        }
        video_enc->rc_override_count=i;
        if (!video_enc->rc_initial_buffer_occupancy)
            video_enc->rc_initial_buffer_occupancy = video_enc->rc_buffer_size*3/4;
        video_enc->intra_dc_precision= intra_dc_precision - 8;

        /* two pass mode */
        if (do_pass) {
            if (do_pass == 1) {
                video_enc->flags |= CODEC_FLAG_PASS1;
            } else {
                video_enc->flags |= CODEC_FLAG_PASS2;
            }
        }

        MATCH_PER_STREAM_OPT(forced_key_frames, str, forced_key_frames, oc, st);
        if (forced_key_frames)
            parse_forced_key_frames(forced_key_frames, ost, video_enc);

        MATCH_PER_STREAM_OPT(force_fps, i, force_fps, oc, st);
        ost->force_fps = force_fps;

        MATCH_PER_STREAM_OPT(top_field_first, i, top_field_first, oc, st);
        ost->top_field_first = top_field_first;

#if CONFIG_AVFILTER
        MATCH_PER_STREAM_OPT(filters, str, filters, oc, st);
        if (filters)
            ost->avfilter = av_strdup(filters);
#endif
    }

    return ost;
}

static OutputStream *new_audio_stream(OptionsContext *o, AVFormatContext *oc)
{
    AVStream *st;
    OutputStream *ost;
    AVCodecContext *audio_enc;

    ost = new_output_stream(o, oc, AVMEDIA_TYPE_AUDIO);
    st  = ost->st;

    audio_enc = st->codec;
    audio_enc->codec_type = AVMEDIA_TYPE_AUDIO;

    if (oc->oformat->flags & AVFMT_GLOBALHEADER) {
        audio_enc->flags |= CODEC_FLAG_GLOBAL_HEADER;
    }
    if (!st->stream_copy) {
        char *sample_fmt = NULL;

        MATCH_PER_STREAM_OPT(audio_channels, i, audio_enc->channels, oc, st);

        MATCH_PER_STREAM_OPT(sample_fmts, str, sample_fmt, oc, st);
        if (sample_fmt &&
            (audio_enc->sample_fmt = av_get_sample_fmt(sample_fmt)) == AV_SAMPLE_FMT_NONE) {
            av_log(NULL, AV_LOG_FATAL, "Invalid sample format '%s'\n", sample_fmt);
            exit_program(1);
        }

        MATCH_PER_STREAM_OPT(audio_sample_rate, i, audio_enc->sample_rate, oc, st);
    }

    return ost;
}

static OutputStream *new_data_stream(OptionsContext *o, AVFormatContext *oc)
{
    AVStream *st;
    OutputStream *ost;
    AVCodecContext *data_enc;

    ost = new_output_stream(o, oc, AVMEDIA_TYPE_DATA);
    st  = ost->st;
    data_enc = st->codec;
    if (!st->stream_copy) {
        av_log(NULL, AV_LOG_FATAL, "Data stream encoding not supported yet (only streamcopy)\n");
        exit_program(1);
    }

    if (oc->oformat->flags & AVFMT_GLOBALHEADER) {
        data_enc->flags |= CODEC_FLAG_GLOBAL_HEADER;
    }

    return ost;
}

static OutputStream *new_subtitle_stream(OptionsContext *o, AVFormatContext *oc)
{
    AVStream *st;
    OutputStream *ost;
    AVCodecContext *subtitle_enc;

    ost = new_output_stream(o, oc, AVMEDIA_TYPE_SUBTITLE);
    st  = ost->st;
    subtitle_enc = st->codec;

    subtitle_enc->codec_type = AVMEDIA_TYPE_SUBTITLE;

    if (oc->oformat->flags & AVFMT_GLOBALHEADER) {
        subtitle_enc->flags |= CODEC_FLAG_GLOBAL_HEADER;
    }

    return ost;
}

/* arg format is "output-stream-index:streamid-value". */
static int opt_streamid(OptionsContext *o, const char *opt, const char *arg)
{
    int idx;
    char *p;
    char idx_str[16];

    av_strlcpy(idx_str, arg, sizeof(idx_str));
    p = strchr(idx_str, ':');
    if (!p) {
        av_log(NULL, AV_LOG_FATAL,
               "Invalid value '%s' for option '%s', required syntax is 'index:value'\n",
               arg, opt);
        exit_program(1);
    }
    *p++ = '\0';
    idx = parse_number_or_die(opt, idx_str, OPT_INT, 0, MAX_STREAMS-1);
    o->streamid_map = grow_array(o->streamid_map, sizeof(*o->streamid_map), &o->nb_streamid_map, idx+1);
    o->streamid_map[idx] = parse_number_or_die(opt, p, OPT_INT, 0, INT_MAX);
    return 0;
}

static int copy_chapters(InputFile *ifile, OutputFile *ofile, int copy_metadata)
{
    AVFormatContext *is = ifile->ctx;
    AVFormatContext *os = ofile->ctx;
    int i;

    for (i = 0; i < is->nb_chapters; i++) {
        AVChapter *in_ch = is->chapters[i], *out_ch;
        int64_t ts_off   = av_rescale_q(ofile->start_time - ifile->ts_offset,
                                      AV_TIME_BASE_Q, in_ch->time_base);
        int64_t rt       = (ofile->recording_time == INT64_MAX) ? INT64_MAX :
                           av_rescale_q(ofile->recording_time, AV_TIME_BASE_Q, in_ch->time_base);


        if (in_ch->end < ts_off)
            continue;
        if (rt != INT64_MAX && in_ch->start > rt + ts_off)
            break;

        out_ch = av_mallocz(sizeof(AVChapter));
        if (!out_ch)
            return AVERROR(ENOMEM);

        out_ch->id        = in_ch->id;
        out_ch->time_base = in_ch->time_base;
        out_ch->start     = FFMAX(0,  in_ch->start - ts_off);
        out_ch->end       = FFMIN(rt, in_ch->end   - ts_off);

        if (copy_metadata)
            av_dict_copy(&out_ch->metadata, in_ch->metadata, 0);

        os->nb_chapters++;
        os->chapters = av_realloc(os->chapters, sizeof(AVChapter)*os->nb_chapters);
        if (!os->chapters)
            return AVERROR(ENOMEM);
        os->chapters[os->nb_chapters - 1] = out_ch;
    }
    return 0;
}

static int read_ffserver_streams(OptionsContext *o, AVFormatContext *s, const char *filename)
{
    int i, err;
    AVFormatContext *ic = NULL;

    err = avformat_open_input(&ic, filename, NULL, NULL);
    if (err < 0)
        return err;
    /* copy stream format */
    for(i=0;i<ic->nb_streams;i++) {
        AVStream *st;
        OutputStream *ost;
        AVCodec *codec;

        codec = avcodec_find_encoder(ic->streams[i]->codec->codec_id);
        ost   = new_output_stream(o, s, codec->type);
        st    = ost->st;

        // FIXME: a more elegant solution is needed
        memcpy(st, ic->streams[i], sizeof(AVStream));
        st->info = av_malloc(sizeof(*st->info));
        memcpy(st->info, ic->streams[i]->info, sizeof(*st->info));
        avcodec_copy_context(st->codec, ic->streams[i]->codec);

        if (st->codec->codec_type == AVMEDIA_TYPE_AUDIO && !st->stream_copy)
            choose_sample_fmt(st, codec);
        else if (st->codec->codec_type == AVMEDIA_TYPE_VIDEO && !st->stream_copy)
            choose_pixel_fmt(st, codec);
    }

    av_close_input_file(ic);
    return 0;
}

static void opt_output_file(void *optctx, const char *filename)
{
    OptionsContext *o = optctx;
    AVFormatContext *oc;
    int i, err;
    AVOutputFormat *file_oformat;
    OutputStream *ost;
    InputStream  *ist;

    if (!strcmp(filename, "-"))
        filename = "pipe:";

    err = avformat_alloc_output_context2(&oc, NULL, o->format, filename);
    if (!oc) {
        print_error(filename, err);
        exit_program(1);
    }

<<<<<<< HEAD
    file_oformat= oc->oformat;
=======
    if (o->format) {
        file_oformat = av_guess_format(o->format, NULL, NULL);
        if (!file_oformat) {
            av_log(NULL, AV_LOG_FATAL, "Requested output format '%s' is not a suitable output format\n", o->format);
            exit_program(1);
        }
    } else {
        file_oformat = av_guess_format(NULL, filename, NULL);
        if (!file_oformat) {
            av_log(NULL, AV_LOG_FATAL, "Unable to find a suitable output format for '%s'\n",
                   filename);
            exit_program(1);
        }
    }

    oc->oformat = file_oformat;
    av_strlcpy(oc->filename, filename, sizeof(oc->filename));
>>>>>>> 908f12f3

    if (!strcmp(file_oformat->name, "ffm") &&
        av_strstart(filename, "http:", NULL)) {
        /* special case for files sent to ffserver: we get the stream
           parameters from ffserver */
        int err = read_ffserver_streams(o, oc, filename);
        if (err < 0) {
            print_error(filename, err);
            exit_program(1);
        }
    } else if (!o->nb_stream_maps) {
        /* pick the "best" stream of each type */
#define NEW_STREAM(type, index)\
        if (index >= 0) {\
            ost = new_ ## type ## _stream(o, oc);\
            ost->source_index = index;\
            ost->sync_ist     = &input_streams[index];\
            input_streams[index].discard = 0;\
        }

        /* video: highest resolution */
        if (!o->video_disable && oc->oformat->video_codec != CODEC_ID_NONE) {
            int area = 0, idx = -1;
            for (i = 0; i < nb_input_streams; i++) {
                ist = &input_streams[i];
                if (ist->st->codec->codec_type == AVMEDIA_TYPE_VIDEO &&
                    ist->st->codec->width * ist->st->codec->height > area) {
                    area = ist->st->codec->width * ist->st->codec->height;
                    idx = i;
                }
            }
            NEW_STREAM(video, idx);
        }

        /* audio: most channels */
        if (!o->audio_disable && oc->oformat->audio_codec != CODEC_ID_NONE) {
            int channels = 0, idx = -1;
            for (i = 0; i < nb_input_streams; i++) {
                ist = &input_streams[i];
                if (ist->st->codec->codec_type == AVMEDIA_TYPE_AUDIO &&
                    ist->st->codec->channels > channels) {
                    channels = ist->st->codec->channels;
                    idx = i;
                }
            }
            NEW_STREAM(audio, idx);
        }

        /* subtitles: pick first */
        if (!o->subtitle_disable && oc->oformat->subtitle_codec != CODEC_ID_NONE) {
            for (i = 0; i < nb_input_streams; i++)
                if (input_streams[i].st->codec->codec_type == AVMEDIA_TYPE_SUBTITLE) {
                    NEW_STREAM(subtitle, i);
                    break;
                }
        }
        /* do something with data? */
    } else {
        for (i = 0; i < o->nb_stream_maps; i++) {
            StreamMap *map = &o->stream_maps[i];

            if (map->disabled)
                continue;

            ist = &input_streams[input_files[map->file_index].ist_index + map->stream_index];
            switch (ist->st->codec->codec_type) {
            case AVMEDIA_TYPE_VIDEO:    ost = new_video_stream(o, oc);    break;
            case AVMEDIA_TYPE_AUDIO:    ost = new_audio_stream(o, oc);    break;
            case AVMEDIA_TYPE_SUBTITLE: ost = new_subtitle_stream(o, oc); break;
            case AVMEDIA_TYPE_DATA:     ost = new_data_stream(o, oc);     break;
            default:
                av_log(NULL, AV_LOG_FATAL, "Cannot map stream #%d.%d - unsupported type.\n",
                       map->file_index, map->stream_index);
                exit_program(1);
            }

            ost->source_index = input_files[map->file_index].ist_index + map->stream_index;
            ost->sync_ist = &input_streams[input_files[map->sync_file_index].ist_index +
                                           map->sync_stream_index];
            ist->discard = 0;
        }
    }

    output_files = grow_array(output_files, sizeof(*output_files), &nb_output_files, nb_output_files + 1);
    output_files[nb_output_files - 1].ctx       = oc;
    output_files[nb_output_files - 1].ost_index = nb_output_streams - oc->nb_streams;
    output_files[nb_output_files - 1].recording_time = o->recording_time;
    output_files[nb_output_files - 1].start_time     = o->start_time;
    output_files[nb_output_files - 1].limit_filesize = o->limit_filesize;
    av_dict_copy(&output_files[nb_output_files - 1].opts, format_opts, 0);

    /* check filename in case of an image number is expected */
    if (oc->oformat->flags & AVFMT_NEEDNUMBER) {
        if (!av_filename_number_test(oc->filename)) {
            print_error(oc->filename, AVERROR(EINVAL));
            exit_program(1);
        }
    }

    if (!(oc->oformat->flags & AVFMT_NOFILE)) {
        /* test if it already exists to avoid loosing precious files */
        if (!file_overwrite &&
            (strchr(filename, ':') == NULL ||
             filename[1] == ':' ||
             av_strstart(filename, "file:", NULL))) {
            if (avio_check(filename, 0) == 0) {
                if (!using_stdin) {
                    fprintf(stderr,"File '%s' already exists. Overwrite ? [y/N] ", filename);
                    fflush(stderr);
                    if (!read_yesno()) {
                        fprintf(stderr, "Not overwriting - exiting\n");
                        exit_program(1);
                    }
                }
                else {
                    fprintf(stderr,"File '%s' already exists. Exiting.\n", filename);
                    exit_program(1);
                }
            }
        }

        /* open the file */
        if ((err = avio_open(&oc->pb, filename, AVIO_FLAG_WRITE)) < 0) {
            print_error(filename, err);
            exit_program(1);
        }
    }

    oc->preload   = (int)(o->mux_preload   * AV_TIME_BASE);
    oc->max_delay = (int)(o->mux_max_delay * AV_TIME_BASE);

    /* copy chapters */
    if (o->chapters_input_file >= nb_input_files) {
        if (o->chapters_input_file == INT_MAX) {
            /* copy chapters from the first input file that has them*/
            o->chapters_input_file = -1;
            for (i = 0; i < nb_input_files; i++)
                if (input_files[i].ctx->nb_chapters) {
                    o->chapters_input_file = i;
                    break;
                }
        } else {
            av_log(NULL, AV_LOG_FATAL, "Invalid input file index %d in chapter mapping.\n",
                   o->chapters_input_file);
            exit_program(1);
        }
    }
    if (o->chapters_input_file >= 0)
        copy_chapters(&input_files[o->chapters_input_file], &output_files[nb_output_files - 1],
                      !o->metadata_chapters_manual);

    /* copy metadata */
    for (i = 0; i < o->nb_meta_data_maps; i++) {
        AVFormatContext *files[2];
        AVDictionary    **meta[2];
        int j;

#define METADATA_CHECK_INDEX(index, nb_elems, desc)\
        if ((index) < 0 || (index) >= (nb_elems)) {\
            av_log(NULL, AV_LOG_FATAL, "Invalid %s index %d while processing metadata maps\n",\
                     (desc), (index));\
            exit_program(1);\
        }

        int in_file_index = o->meta_data_maps[i][1].file;
        if (in_file_index < 0)
            continue;
        METADATA_CHECK_INDEX(in_file_index, nb_input_files, "input file")

        files[0] = oc;
        files[1] = input_files[in_file_index].ctx;

        for (j = 0; j < 2; j++) {
            MetadataMap *map = &o->meta_data_maps[i][j];

            switch (map->type) {
            case 'g':
                meta[j] = &files[j]->metadata;
                break;
            case 's':
                METADATA_CHECK_INDEX(map->index, files[j]->nb_streams, "stream")
                meta[j] = &files[j]->streams[map->index]->metadata;
                break;
            case 'c':
                METADATA_CHECK_INDEX(map->index, files[j]->nb_chapters, "chapter")
                meta[j] = &files[j]->chapters[map->index]->metadata;
                break;
            case 'p':
                METADATA_CHECK_INDEX(map->index, files[j]->nb_programs, "program")
                meta[j] = &files[j]->programs[map->index]->metadata;
                break;
            }
        }

        av_dict_copy(meta[0], *meta[1], AV_DICT_DONT_OVERWRITE);
    }

    /* copy global metadata by default */
    if (!o->metadata_global_manual && nb_input_files)
        av_dict_copy(&oc->metadata, input_files[0].ctx->metadata,
                     AV_DICT_DONT_OVERWRITE);
    if (!o->metadata_streams_manual)
        for (i = output_files[nb_output_files - 1].ost_index; i < nb_output_streams; i++) {
            InputStream *ist = &input_streams[output_streams[i].source_index];
            av_dict_copy(&output_streams[i].st->metadata, ist->st->metadata, AV_DICT_DONT_OVERWRITE);
        }

    /* process manually set metadata */
    for (i = 0; i < o->nb_metadata; i++) {
        AVDictionary **m;
        char type, *val;
        int index = 0;

        val = strchr(o->metadata[i].u.str, '=');
        if (!val) {
            av_log(NULL, AV_LOG_FATAL, "No '=' character in metadata string %s.\n",
                   o->metadata[i].u.str);
            exit_program(1);
        }
        *val++ = 0;

        parse_meta_type(o->metadata[i].specifier, &type, &index);
        switch (type) {
        case 'g':
            m = &oc->metadata;
            break;
        case 's':
            if (index < 0 || index >= oc->nb_streams) {
                av_log(NULL, AV_LOG_FATAL, "Invalid stream index %d in metadata specifier.\n", index);
                exit_program(1);
            }
            m = &oc->streams[index]->metadata;
            break;
        case 'c':
            if (index < 0 || index >= oc->nb_chapters) {
                av_log(NULL, AV_LOG_FATAL, "Invalid chapter index %d in metadata specifier.\n", index);
                exit_program(1);
            }
            m = &oc->chapters[index]->metadata;
            break;
        default:
            av_log(NULL, AV_LOG_FATAL, "Invalid metadata specifier %s.\n", o->metadata[i].specifier);
            exit_program(1);
        }

        av_dict_set(m, o->metadata[i].u.str, *val ? val : NULL, 0);
    }

    reset_options(o);
}

/* same option as mencoder */
static int opt_pass(const char *opt, const char *arg)
{
    do_pass = parse_number_or_die(opt, arg, OPT_INT, 1, 2);
    return 0;
}

static int64_t getutime(void)
{
#if HAVE_GETRUSAGE
    struct rusage rusage;

    getrusage(RUSAGE_SELF, &rusage);
    return (rusage.ru_utime.tv_sec * 1000000LL) + rusage.ru_utime.tv_usec;
#elif HAVE_GETPROCESSTIMES
    HANDLE proc;
    FILETIME c, e, k, u;
    proc = GetCurrentProcess();
    GetProcessTimes(proc, &c, &e, &k, &u);
    return ((int64_t) u.dwHighDateTime << 32 | u.dwLowDateTime) / 10;
#else
    return av_gettime();
#endif
}

static int64_t getmaxrss(void)
{
#if HAVE_GETRUSAGE && HAVE_STRUCT_RUSAGE_RU_MAXRSS
    struct rusage rusage;
    getrusage(RUSAGE_SELF, &rusage);
    return (int64_t)rusage.ru_maxrss * 1024;
#elif HAVE_GETPROCESSMEMORYINFO
    HANDLE proc;
    PROCESS_MEMORY_COUNTERS memcounters;
    proc = GetCurrentProcess();
    memcounters.cb = sizeof(memcounters);
    GetProcessMemoryInfo(proc, &memcounters, sizeof(memcounters));
    return memcounters.PeakPagefileUsage;
#else
    return 0;
#endif
}

static int opt_audio_qscale(OptionsContext *o, const char *opt, const char *arg)
{
    return parse_option(o, "q:a", arg, options);
}

static void show_usage(void)
{
    printf("Hyper fast Audio and Video encoder\n");
    printf("usage: %s [options] [[infile options] -i infile]... {[outfile options] outfile}...\n", program_name);
    printf("\n");
}

static int opt_help(const char *opt, const char *arg)
{
    AVCodec *c;
    AVOutputFormat *oformat = NULL;
    AVInputFormat  *iformat = NULL;
    const AVClass *class;

    av_log_set_callback(log_callback_help);
    show_usage();
    show_help_options(options, "Main options:\n",
                      OPT_EXPERT | OPT_AUDIO | OPT_VIDEO | OPT_SUBTITLE | OPT_GRAB, 0);
    show_help_options(options, "\nAdvanced options:\n",
                      OPT_EXPERT | OPT_AUDIO | OPT_VIDEO | OPT_SUBTITLE | OPT_GRAB,
                      OPT_EXPERT);
    show_help_options(options, "\nVideo options:\n",
                      OPT_EXPERT | OPT_AUDIO | OPT_VIDEO | OPT_GRAB,
                      OPT_VIDEO);
    show_help_options(options, "\nAdvanced Video options:\n",
                      OPT_EXPERT | OPT_AUDIO | OPT_VIDEO | OPT_GRAB,
                      OPT_VIDEO | OPT_EXPERT);
    show_help_options(options, "\nAudio options:\n",
                      OPT_EXPERT | OPT_AUDIO | OPT_VIDEO | OPT_GRAB,
                      OPT_AUDIO);
    show_help_options(options, "\nAdvanced Audio options:\n",
                      OPT_EXPERT | OPT_AUDIO | OPT_VIDEO | OPT_GRAB,
                      OPT_AUDIO | OPT_EXPERT);
    show_help_options(options, "\nSubtitle options:\n",
                      OPT_SUBTITLE | OPT_GRAB,
                      OPT_SUBTITLE);
    show_help_options(options, "\nAudio/Video grab options:\n",
                      OPT_GRAB,
                      OPT_GRAB);
    printf("\n");
    class = avcodec_get_class();
    av_opt_show2(&class, NULL, AV_OPT_FLAG_ENCODING_PARAM|AV_OPT_FLAG_DECODING_PARAM, 0);
    printf("\n");

    /* individual codec options */
    c = NULL;
    while ((c = av_codec_next(c))) {
        if (c->priv_class) {
            av_opt_show2(&c->priv_class, NULL, AV_OPT_FLAG_ENCODING_PARAM|AV_OPT_FLAG_DECODING_PARAM, 0);
            printf("\n");
        }
    }

    class = avformat_get_class();
    av_opt_show2(&class, NULL, AV_OPT_FLAG_ENCODING_PARAM|AV_OPT_FLAG_DECODING_PARAM, 0);
    printf("\n");

    /* individual muxer options */
    while ((oformat = av_oformat_next(oformat))) {
        if (oformat->priv_class) {
            av_opt_show2(&oformat->priv_class, NULL, AV_OPT_FLAG_ENCODING_PARAM, 0);
            printf("\n");
        }
    }

    /* individual demuxer options */
    while ((iformat = av_iformat_next(iformat))) {
        if (iformat->priv_class) {
            av_opt_show2(&iformat->priv_class, NULL, AV_OPT_FLAG_DECODING_PARAM, 0);
            printf("\n");
        }
    }

    class = sws_get_class();
    av_opt_show2(&class, NULL, AV_OPT_FLAG_ENCODING_PARAM|AV_OPT_FLAG_DECODING_PARAM, 0);
    return 0;
}

static int opt_target(OptionsContext *o, const char *opt, const char *arg)
{
    enum { PAL, NTSC, FILM, UNKNOWN } norm = UNKNOWN;
    static const char *const frame_rates[] = {"25", "30000/1001", "24000/1001"};

    if(!strncmp(arg, "pal-", 4)) {
        norm = PAL;
        arg += 4;
    } else if(!strncmp(arg, "ntsc-", 5)) {
        norm = NTSC;
        arg += 5;
    } else if(!strncmp(arg, "film-", 5)) {
        norm = FILM;
        arg += 5;
    } else {
        /* Try to determine PAL/NTSC by peeking in the input files */
        if(nb_input_files) {
            int i, j, fr;
            for (j = 0; j < nb_input_files; j++) {
                for (i = 0; i < input_files[j].nb_streams; i++) {
                    AVCodecContext *c = input_files[j].ctx->streams[i]->codec;
                    if(c->codec_type != AVMEDIA_TYPE_VIDEO)
                        continue;
                    fr = c->time_base.den * 1000 / c->time_base.num;
                    if(fr == 25000) {
                        norm = PAL;
                        break;
                    } else if((fr == 29970) || (fr == 23976)) {
                        norm = NTSC;
                        break;
                    }
                }
                if(norm != UNKNOWN)
                    break;
            }
        }
        if (norm != UNKNOWN)
            av_log(NULL, AV_LOG_INFO, "Assuming %s for target.\n", norm == PAL ? "PAL" : "NTSC");
    }

    if(norm == UNKNOWN) {
        av_log(NULL, AV_LOG_FATAL, "Could not determine norm (PAL/NTSC/NTSC-Film) for target.\n");
        av_log(NULL, AV_LOG_FATAL, "Please prefix target with \"pal-\", \"ntsc-\" or \"film-\",\n");
        av_log(NULL, AV_LOG_FATAL, "or set a framerate with \"-r xxx\".\n");
        exit_program(1);
    }

    if(!strcmp(arg, "vcd")) {
        opt_video_codec(o, "c:v", "mpeg1video");
        opt_audio_codec(o, "c:a", "mp2");
        parse_option(o, "f", "vcd", options);

        parse_option(o, "s", norm == PAL ? "352x288" : "352x240", options);
        parse_option(o, "r", frame_rates[norm], options);
        opt_default("g", norm == PAL ? "15" : "18");

        opt_default("b", "1150000");
        opt_default("maxrate", "1150000");
        opt_default("minrate", "1150000");
        opt_default("bufsize", "327680"); // 40*1024*8;

        opt_default("b:a", "224000");
        parse_option(o, "ar", "44100", options);
        parse_option(o, "ac", "2", options);

        opt_default("packetsize", "2324");
        opt_default("muxrate", "1411200"); // 2352 * 75 * 8;

        /* We have to offset the PTS, so that it is consistent with the SCR.
           SCR starts at 36000, but the first two packs contain only padding
           and the first pack from the other stream, respectively, may also have
           been written before.
           So the real data starts at SCR 36000+3*1200. */
        o->mux_preload = (36000+3*1200) / 90000.0; //0.44
    } else if(!strcmp(arg, "svcd")) {

        opt_video_codec(o, "c:v", "mpeg2video");
        opt_audio_codec(o, "c:a", "mp2");
        parse_option(o, "f", "svcd", options);

        parse_option(o, "s", norm == PAL ? "480x576" : "480x480", options);
        parse_option(o, "r", frame_rates[norm], options);
        opt_default("g", norm == PAL ? "15" : "18");

        opt_default("b", "2040000");
        opt_default("maxrate", "2516000");
        opt_default("minrate", "0"); //1145000;
        opt_default("bufsize", "1835008"); //224*1024*8;
        opt_default("flags", "+scan_offset");


        opt_default("b:a", "224000");
        parse_option(o, "ar", "44100", options);

        opt_default("packetsize", "2324");

    } else if(!strcmp(arg, "dvd")) {

        opt_video_codec(o, "c:v", "mpeg2video");
        opt_audio_codec(o, "c:a", "ac3");
        parse_option(o, "f", "dvd", options);

        parse_option(o, "s", norm == PAL ? "720x576" : "720x480", options);
        parse_option(o, "r", frame_rates[norm], options);
        opt_default("g", norm == PAL ? "15" : "18");

        opt_default("b", "6000000");
        opt_default("maxrate", "9000000");
        opt_default("minrate", "0"); //1500000;
        opt_default("bufsize", "1835008"); //224*1024*8;

        opt_default("packetsize", "2048");  // from www.mpucoder.com: DVD sectors contain 2048 bytes of data, this is also the size of one pack.
        opt_default("muxrate", "10080000"); // from mplex project: data_rate = 1260000. mux_rate = data_rate * 8

        opt_default("b:a", "448000");
        parse_option(o, "ar", "48000", options);

    } else if(!strncmp(arg, "dv", 2)) {

        parse_option(o, "f", "dv", options);

        parse_option(o, "s", norm == PAL ? "720x576" : "720x480", options);
        parse_option(o, "pix_fmt", !strncmp(arg, "dv50", 4) ? "yuv422p" :
                          norm == PAL ? "yuv420p" : "yuv411p", options);
        parse_option(o, "r", frame_rates[norm], options);

        parse_option(o, "ar", "48000", options);
        parse_option(o, "ac", "2", options);

    } else {
        av_log(NULL, AV_LOG_ERROR, "Unknown target: %s\n", arg);
        return AVERROR(EINVAL);
    }
    return 0;
}

static int opt_vstats_file(const char *opt, const char *arg)
{
    av_free (vstats_filename);
    vstats_filename=av_strdup (arg);
    return 0;
}

static int opt_vstats(const char *opt, const char *arg)
{
    char filename[40];
    time_t today2 = time(NULL);
    struct tm *today = localtime(&today2);

    snprintf(filename, sizeof(filename), "vstats_%02d%02d%02d.log", today->tm_hour, today->tm_min,
             today->tm_sec);
    return opt_vstats_file(opt, filename);
}

static int opt_video_frames(OptionsContext *o, const char *opt, const char *arg)
{
    return parse_option(o, "frames:v", arg, options);
}

static int opt_audio_frames(OptionsContext *o, const char *opt, const char *arg)
{
    return parse_option(o, "frames:a", arg, options);
}

static int opt_data_frames(OptionsContext *o, const char *opt, const char *arg)
{
    return parse_option(o, "frames:d", arg, options);
}

static void log_callback_null(void* ptr, int level, const char* fmt, va_list vl)
{
}

static int opt_passlogfile(const char *opt, const char *arg)
{
    pass_logfilename_prefix = arg;
#if CONFIG_LIBX264_ENCODER
    return opt_default("passlogfile", arg);
#else
    return 0;
#endif
}

static int opt_video_tag(OptionsContext *o, const char *opt, const char *arg)
{
    return parse_option(o, "tag:v", arg, options);
}

static int opt_audio_tag(OptionsContext *o, const char *opt, const char *arg)
{
    return parse_option(o, "tag:a", arg, options);
}

static int opt_subtitle_tag(OptionsContext *o, const char *opt, const char *arg)
{
    return parse_option(o, "tag:s", arg, options);
}

static int opt_video_filters(OptionsContext *o, const char *opt, const char *arg)
{
    return parse_option(o, "filter:v", arg, options);
}

#define OFFSET(x) offsetof(OptionsContext, x)
static const OptionDef options[] = {
    /* main options */
#include "cmdutils_common_opts.h"
    { "f", HAS_ARG | OPT_STRING | OPT_OFFSET, {.off = OFFSET(format)}, "force format", "fmt" },
    { "i", HAS_ARG | OPT_FUNC2, {(void*)opt_input_file}, "input file name", "filename" },
    { "y", OPT_BOOL, {(void*)&file_overwrite}, "overwrite output files" },
    { "c", HAS_ARG | OPT_STRING | OPT_SPEC, {.off = OFFSET(codec_names)}, "codec name", "codec" },
    { "codec", HAS_ARG | OPT_STRING | OPT_SPEC, {.off = OFFSET(codec_names)}, "codec name", "codec" },
    { "map", HAS_ARG | OPT_EXPERT | OPT_FUNC2, {(void*)opt_map}, "set input stream mapping", "file.stream[:syncfile.syncstream]" },
    { "map_metadata", HAS_ARG | OPT_EXPERT | OPT_FUNC2, {(void*)opt_map_metadata}, "set metadata information of outfile from infile",
      "outfile[,metadata]:infile[,metadata]" },
    { "map_chapters",  OPT_INT | HAS_ARG | OPT_EXPERT | OPT_OFFSET, {.off = OFFSET(chapters_input_file)},  "set chapters mapping", "input_file_index" },
    { "t", HAS_ARG | OPT_TIME | OPT_OFFSET, {.off = OFFSET(recording_time)}, "record or transcode \"duration\" seconds of audio/video", "duration" },
    { "fs", HAS_ARG | OPT_INT64 | OPT_OFFSET, {.off = OFFSET(limit_filesize)}, "set the limit file size in bytes", "limit_size" }, //
    { "ss", HAS_ARG | OPT_TIME | OPT_OFFSET, {.off = OFFSET(start_time)}, "set the start time offset", "time_off" },
    { "itsoffset", HAS_ARG | OPT_TIME | OPT_OFFSET, {.off = OFFSET(input_ts_offset)}, "set the input ts offset", "time_off" },
    { "itsscale", HAS_ARG | OPT_DOUBLE | OPT_SPEC, {.off = OFFSET(ts_scale)}, "set the input ts scale", "scale" },
    { "metadata", HAS_ARG | OPT_STRING | OPT_SPEC, {.off = OFFSET(metadata)}, "add metadata", "string=string" },
    { "dframes", HAS_ARG | OPT_FUNC2, {(void*)opt_data_frames}, "set the number of data frames to record", "number" },
    { "benchmark", OPT_BOOL | OPT_EXPERT, {(void*)&do_benchmark},
      "add timings for benchmarking" },
    { "timelimit", HAS_ARG, {(void*)opt_timelimit}, "set max runtime in seconds", "limit" },
    { "dump", OPT_BOOL | OPT_EXPERT, {(void*)&do_pkt_dump},
      "dump each input packet" },
    { "hex", OPT_BOOL | OPT_EXPERT, {(void*)&do_hex_dump},
      "when dumping packets, also dump the payload" },
    { "re", OPT_BOOL | OPT_EXPERT | OPT_OFFSET, {.off = OFFSET(rate_emu)}, "read input at native frame rate", "" },
    { "v", HAS_ARG, {(void*)opt_verbose}, "deprecated, use -loglevel instead", "number" },
    { "target", HAS_ARG | OPT_FUNC2, {(void*)opt_target}, "specify target file type (\"vcd\", \"svcd\", \"dvd\", \"dv\", \"dv50\", \"pal-vcd\", \"ntsc-svcd\", ...)", "type" },
    { "vsync", HAS_ARG | OPT_INT | OPT_EXPERT, {(void*)&video_sync_method}, "video sync method", "" },
    { "async", HAS_ARG | OPT_INT | OPT_EXPERT, {(void*)&audio_sync_method}, "audio sync method", "" },
    { "adrift_threshold", HAS_ARG | OPT_FLOAT | OPT_EXPERT, {(void*)&audio_drift_threshold}, "audio drift threshold", "threshold" },
    { "copyts", OPT_BOOL | OPT_EXPERT, {(void*)&copy_ts}, "copy timestamps" },
    { "copytb", OPT_BOOL | OPT_EXPERT, {(void*)&copy_tb}, "copy input stream time base when stream copying" },
    { "shortest", OPT_BOOL | OPT_EXPERT, {(void*)&opt_shortest}, "finish encoding within shortest input" }, //
    { "dts_delta_threshold", HAS_ARG | OPT_FLOAT | OPT_EXPERT, {(void*)&dts_delta_threshold}, "timestamp discontinuity delta threshold", "threshold" },
    { "xerror", OPT_BOOL, {(void*)&exit_on_error}, "exit on error", "error" },
    { "copyinkf", OPT_BOOL | OPT_EXPERT, {(void*)&copy_initial_nonkeyframes}, "copy initial non-keyframes" },
    { "frames", OPT_INT64 | HAS_ARG | OPT_SPEC, {.off = OFFSET(max_frames)}, "set the number of frames to record", "number" },
    { "tag",   OPT_STRING | HAS_ARG | OPT_SPEC, {.off = OFFSET(codec_tags)}, "force codec tag/fourcc", "fourcc/tag" },
    { "q", HAS_ARG | OPT_EXPERT | OPT_DOUBLE | OPT_SPEC, {.off = OFFSET(qscale)}, "use fixed quality scale (VBR)", "q" },
    { "qscale", HAS_ARG | OPT_EXPERT | OPT_DOUBLE | OPT_SPEC, {.off = OFFSET(qscale)}, "use fixed quality scale (VBR)", "q" },
#if CONFIG_AVFILTER
    { "filter", HAS_ARG | OPT_STRING | OPT_SPEC, {.off = OFFSET(filters)}, "set stream filterchain", "filter_list" },
#endif

    /* video options */
    { "vframes", HAS_ARG | OPT_VIDEO | OPT_FUNC2, {(void*)opt_video_frames}, "set the number of video frames to record", "number" },
    { "r", HAS_ARG | OPT_VIDEO | OPT_STRING | OPT_SPEC, {.off = OFFSET(frame_rates)}, "set frame rate (Hz value, fraction or abbreviation)", "rate" },
    { "s", HAS_ARG | OPT_VIDEO | OPT_STRING | OPT_SPEC, {.off = OFFSET(frame_sizes)}, "set frame size (WxH or abbreviation)", "size" },
    { "aspect", HAS_ARG | OPT_VIDEO | OPT_STRING | OPT_SPEC, {.off = OFFSET(frame_aspect_ratios)}, "set aspect ratio (4:3, 16:9 or 1.3333, 1.7777)", "aspect" },
    { "pix_fmt", HAS_ARG | OPT_EXPERT | OPT_VIDEO | OPT_STRING | OPT_SPEC, {.off = OFFSET(frame_pix_fmts)}, "set pixel format", "format" },
    { "bits_per_raw_sample", OPT_INT | HAS_ARG | OPT_VIDEO, {(void*)&frame_bits_per_raw_sample}, "set the number of bits per raw sample", "number" },
    { "vn", OPT_BOOL | OPT_VIDEO | OPT_OFFSET, {.off = OFFSET(video_disable)}, "disable video" },
    { "vdt", OPT_INT | HAS_ARG | OPT_EXPERT | OPT_VIDEO, {(void*)&video_discard}, "discard threshold", "n" },
    { "rc_override", HAS_ARG | OPT_EXPERT | OPT_VIDEO | OPT_STRING | OPT_SPEC, {.off = OFFSET(rc_overrides)}, "rate control override for specific intervals", "override" },
    { "vcodec", HAS_ARG | OPT_VIDEO | OPT_FUNC2, {(void*)opt_video_codec}, "force video codec ('copy' to copy stream)", "codec" },
    { "same_quant", OPT_BOOL | OPT_VIDEO, {(void*)&same_quant},
      "use same quantizer as source (implies VBR)" },
    { "pass", HAS_ARG | OPT_VIDEO, {(void*)opt_pass}, "select the pass number (1 or 2)", "n" },
    { "passlogfile", HAS_ARG | OPT_VIDEO, {(void*)&opt_passlogfile}, "select two pass log file name prefix", "prefix" },
    { "deinterlace", OPT_BOOL | OPT_EXPERT | OPT_VIDEO, {(void*)&do_deinterlace},
      "deinterlace pictures" },
    { "vstats", OPT_EXPERT | OPT_VIDEO, {(void*)&opt_vstats}, "dump video coding statistics to file" },
    { "vstats_file", HAS_ARG | OPT_EXPERT | OPT_VIDEO, {(void*)opt_vstats_file}, "dump video coding statistics to file", "file" },
#if CONFIG_AVFILTER
    { "vf", HAS_ARG | OPT_VIDEO | OPT_FUNC2, {(void*)opt_video_filters}, "video filters", "filter list" },
#endif
    { "intra_matrix", HAS_ARG | OPT_EXPERT | OPT_VIDEO | OPT_STRING | OPT_SPEC, {.off = OFFSET(intra_matrices)}, "specify intra matrix coeffs", "matrix" },
    { "inter_matrix", HAS_ARG | OPT_EXPERT | OPT_VIDEO | OPT_STRING | OPT_SPEC, {.off = OFFSET(inter_matrices)}, "specify inter matrix coeffs", "matrix" },
    { "top", HAS_ARG | OPT_EXPERT | OPT_VIDEO | OPT_INT| OPT_SPEC, {.off = OFFSET(top_field_first)}, "top=1/bottom=0/auto=-1 field first", "" },
    { "dc", OPT_INT | HAS_ARG | OPT_EXPERT | OPT_VIDEO, {(void*)&intra_dc_precision}, "intra_dc_precision", "precision" },
    { "vtag", HAS_ARG | OPT_EXPERT | OPT_VIDEO | OPT_FUNC2, {(void*)opt_video_tag}, "force video tag/fourcc", "fourcc/tag" },
    { "qphist", OPT_BOOL | OPT_EXPERT | OPT_VIDEO, { (void *)&qp_hist }, "show QP histogram" },
    { "force_fps", OPT_BOOL | OPT_EXPERT | OPT_VIDEO | OPT_SPEC, {.off = OFFSET(force_fps)}, "force the selected framerate, disable the best supported framerate selection" },
    { "streamid", HAS_ARG | OPT_EXPERT | OPT_FUNC2, {(void*)opt_streamid}, "set the value of an outfile streamid", "streamIndex:value" },
    { "force_key_frames", OPT_STRING | HAS_ARG | OPT_EXPERT | OPT_VIDEO | OPT_SPEC, {.off = OFFSET(forced_key_frames)}, "force key frames at specified timestamps", "timestamps" },

    /* audio options */
    { "aframes", HAS_ARG | OPT_AUDIO | OPT_FUNC2, {(void*)opt_audio_frames}, "set the number of audio frames to record", "number" },
    { "aq", HAS_ARG | OPT_AUDIO | OPT_FUNC2, {(void*)opt_audio_qscale}, "set audio quality (codec-specific)", "quality", },
    { "ar", HAS_ARG | OPT_AUDIO | OPT_INT | OPT_SPEC, {.off = OFFSET(audio_sample_rate)}, "set audio sampling rate (in Hz)", "rate" },
    { "ac", HAS_ARG | OPT_AUDIO | OPT_INT | OPT_SPEC, {.off = OFFSET(audio_channels)}, "set number of audio channels", "channels" },
    { "an", OPT_BOOL | OPT_AUDIO | OPT_OFFSET, {.off = OFFSET(audio_disable)}, "disable audio" },
    { "acodec", HAS_ARG | OPT_AUDIO | OPT_FUNC2, {(void*)opt_audio_codec}, "force audio codec ('copy' to copy stream)", "codec" },
    { "atag", HAS_ARG | OPT_EXPERT | OPT_AUDIO | OPT_FUNC2, {(void*)opt_audio_tag}, "force audio tag/fourcc", "fourcc/tag" },
    { "vol", OPT_INT | HAS_ARG | OPT_AUDIO, {(void*)&audio_volume}, "change audio volume (256=normal)" , "volume" }, //
    { "sample_fmt", HAS_ARG | OPT_EXPERT | OPT_AUDIO | OPT_SPEC | OPT_STRING, {.off = OFFSET(sample_fmts)}, "set sample format", "format" },

    /* subtitle options */
    { "sn", OPT_BOOL | OPT_SUBTITLE | OPT_OFFSET, {.off = OFFSET(subtitle_disable)}, "disable subtitle" },
    { "scodec", HAS_ARG | OPT_SUBTITLE | OPT_FUNC2, {(void*)opt_subtitle_codec}, "force subtitle codec ('copy' to copy stream)", "codec" },
    { "stag", HAS_ARG | OPT_EXPERT | OPT_SUBTITLE | OPT_FUNC2, {(void*)opt_subtitle_tag}, "force subtitle tag/fourcc", "fourcc/tag" },

    /* grab options */
    { "isync", OPT_BOOL | OPT_EXPERT | OPT_GRAB, {(void*)&input_sync}, "sync read on input", "" },

    /* muxer options */
    { "muxdelay", OPT_FLOAT | HAS_ARG | OPT_EXPERT   | OPT_OFFSET, {.off = OFFSET(mux_max_delay)}, "set the maximum demux-decode delay", "seconds" },
    { "muxpreload", OPT_FLOAT | HAS_ARG | OPT_EXPERT | OPT_OFFSET, {.off = OFFSET(mux_preload)},   "set the initial demux-decode delay", "seconds" },

    { "bsf", HAS_ARG | OPT_STRING | OPT_SPEC, {.off = OFFSET(bitstream_filters)}, "A comma-separated list of bitstream filters", "bitstream_filters" },

    /* data codec support */
    { "dcodec", HAS_ARG | OPT_DATA | OPT_FUNC2, {(void*)opt_data_codec}, "force data codec ('copy' to copy stream)", "codec" },

    { "default", HAS_ARG | OPT_AUDIO | OPT_VIDEO | OPT_EXPERT, {(void*)opt_default}, "generic catch all option", "" },
    { NULL, },
};

int main(int argc, char **argv)
{
    OptionsContext o = { 0 };
    int64_t ti;

    reset_options(&o);

    av_log_set_flags(AV_LOG_SKIP_REPEATED);
    parse_loglevel(argc, argv, options);

    if(argc>1 && !strcmp(argv[1], "-d")){
        run_as_daemon=1;
        verbose=-1;
        av_log_set_callback(log_callback_null);
        argc--;
        argv++;
    }

    avcodec_register_all();
#if CONFIG_AVDEVICE
    avdevice_register_all();
#endif
#if CONFIG_AVFILTER
    avfilter_register_all();
#endif
    av_register_all();

#if HAVE_ISATTY
    if(isatty(STDIN_FILENO))
        avio_set_interrupt_cb(decode_interrupt_cb);
#endif

    if(verbose>=0)
        show_banner();

    /* parse options */
    parse_options(&o, argc, argv, options, opt_output_file);

    if(nb_output_files <= 0 && nb_input_files == 0) {
        show_usage();
        av_log(NULL, AV_LOG_WARNING, "Use -h to get full help or, even better, run 'man %s'\n", program_name);
        exit_program(1);
    }

    /* file converter / grab */
    if (nb_output_files <= 0) {
        fprintf(stderr, "At least one output file must be specified\n");
        exit_program(1);
    }

    if (nb_input_files == 0) {
        av_log(NULL, AV_LOG_FATAL, "At least one input file must be specified\n");
        exit_program(1);
    }

    ti = getutime();
    if (transcode(output_files, nb_output_files, input_files, nb_input_files) < 0)
        exit_program(1);
    ti = getutime() - ti;
    if (do_benchmark) {
        int maxrss = getmaxrss() / 1024;
        printf("bench: utime=%0.3fs maxrss=%ikB\n", ti / 1000000.0, maxrss);
    }

    exit_program(0);
    return 0;
}<|MERGE_RESOLUTION|>--- conflicted
+++ resolved
@@ -138,12 +138,8 @@
 
 static int exit_on_error = 0;
 static int using_stdin = 0;
-<<<<<<< HEAD
-static int verbose = 1;
 static int run_as_daemon  = 0;
 static int q_pressed = 0;
-=======
->>>>>>> 908f12f3
 static int64_t video_size = 0;
 static int64_t audio_size = 0;
 static int64_t extra_size = 0;
@@ -1376,6 +1372,7 @@
     int64_t pts = INT64_MAX;
     static int64_t last_time = -1;
     static int qp_histogram[52];
+    int hours, mins, secs, us;
 
     if (!is_last_report) {
         int64_t cur_time;
@@ -1452,32 +1449,22 @@
                                       ost->st->time_base, AV_TIME_BASE_Q));
     }
 
-<<<<<<< HEAD
-    if (verbose > 0 || is_last_report) {
-        int hours, mins, secs, us;
-        secs = pts / AV_TIME_BASE;
-        us = pts % AV_TIME_BASE;
-        mins = secs / 60;
-        secs %= 60;
-        hours = mins / 60;
-        mins %= 60;
-
-        bitrate = pts ? total_size * 8 / (pts / 1000.0) : 0;
-
-        snprintf(buf + strlen(buf), sizeof(buf) - strlen(buf),
-                 "size=%8.0fkB time=", total_size / 1024.0);
-        snprintf(buf + strlen(buf), sizeof(buf) - strlen(buf),
-                 "%02d:%02d:%02d.%02d ", hours, mins, secs,
-                 (100 * us) / AV_TIME_BASE);
-        snprintf(buf + strlen(buf), sizeof(buf) - strlen(buf),
-                 "bitrate=%6.1fkbits/s", bitrate);
-=======
-    bitrate = (double)(total_size * 8) / ti1 / 1000.0;
+    secs = pts / AV_TIME_BASE;
+    us = pts % AV_TIME_BASE;
+    mins = secs / 60;
+    secs %= 60;
+    hours = mins / 60;
+    mins %= 60;
+
+    bitrate = pts ? total_size * 8 / (pts / 1000.0) : 0;
 
     snprintf(buf + strlen(buf), sizeof(buf) - strlen(buf),
-            "size=%8.0fkB time=%0.2f bitrate=%6.1fkbits/s",
-            (double)total_size / 1024, ti1, bitrate);
->>>>>>> 908f12f3
+             "size=%8.0fkB time=", total_size / 1024.0);
+    snprintf(buf + strlen(buf), sizeof(buf) - strlen(buf),
+             "%02d:%02d:%02d.%02d ", hours, mins, secs,
+             (100 * us) / AV_TIME_BASE);
+    snprintf(buf + strlen(buf), sizeof(buf) - strlen(buf),
+             "bitrate=%6.1fkbits/s", bitrate);
 
     if (nb_frames_dup || nb_frames_drop)
         snprintf(buf + strlen(buf), sizeof(buf) - strlen(buf), " dup=%d drop=%d",
@@ -2136,31 +2123,7 @@
                                       codec->height  != icodec->height ||
                                       codec->pix_fmt != icodec->pix_fmt;
                 if (ost->video_resample) {
-<<<<<<< HEAD
                     codec->bits_per_raw_sample= frame_bits_per_raw_sample;
-=======
-#if !CONFIG_AVFILTER
-                    avcodec_get_frame_defaults(&ost->pict_tmp);
-                    if(avpicture_alloc((AVPicture*)&ost->pict_tmp, codec->pix_fmt,
-                                       codec->width, codec->height)) {
-                        av_log(NULL, AV_LOG_FATAL, "Cannot allocate temp picture, check pix fmt\n");
-                        exit_program(1);
-                    }
-                    ost->img_resample_ctx = sws_getContext(
-                        icodec->width,
-                        icodec->height,
-                        icodec->pix_fmt,
-                        codec->width,
-                        codec->height,
-                        codec->pix_fmt,
-                        ost->sws_flags, NULL, NULL, NULL);
-                    if (ost->img_resample_ctx == NULL) {
-                        av_log(NULL, AV_LOG_FATAL, "Cannot get resampling context\n");
-                        exit_program(1);
-                    }
-#endif
-                    codec->bits_per_raw_sample= 0;
->>>>>>> 908f12f3
                 }
 
                 ost->resample_height = icodec->height;
@@ -2380,15 +2343,10 @@
     if (ret < 0)
         goto fail;
 
-<<<<<<< HEAD
     if (!using_stdin) {
-        if(verbose >= 0)
-            fprintf(stderr, "Press [q] to stop, [?] for help\n");
+        av_log(NULL, AV_LOG_INFO, "Press [q] to stop, [?] for help\n");
         avio_set_interrupt_cb(decode_interrupt_cb);
     }
-=======
-    av_log(NULL, AV_LOG_INFO, "Press ctrl-c to stop encoding\n");
->>>>>>> 908f12f3
     term_init();
 
     timer_start = av_gettime();
@@ -2409,8 +2367,8 @@
             key = read_key();
             if (key == 'q')
                 break;
-            if (key == '+') verbose++;
-            if (key == '-') verbose--;
+            if (key == '+') av_log_set_level(av_log_get_level()+10);
+            if (key == '-') av_log_set_level(av_log_get_level()-10);
             if (key == 's') qp_hist     ^= 1;
             if (key == 'h'){
                 if (do_hex_dump){
@@ -3466,27 +3424,7 @@
         exit_program(1);
     }
 
-<<<<<<< HEAD
     file_oformat= oc->oformat;
-=======
-    if (o->format) {
-        file_oformat = av_guess_format(o->format, NULL, NULL);
-        if (!file_oformat) {
-            av_log(NULL, AV_LOG_FATAL, "Requested output format '%s' is not a suitable output format\n", o->format);
-            exit_program(1);
-        }
-    } else {
-        file_oformat = av_guess_format(NULL, filename, NULL);
-        if (!file_oformat) {
-            av_log(NULL, AV_LOG_FATAL, "Unable to find a suitable output format for '%s'\n",
-                   filename);
-            exit_program(1);
-        }
-    }
-
-    oc->oformat = file_oformat;
-    av_strlcpy(oc->filename, filename, sizeof(oc->filename));
->>>>>>> 908f12f3
 
     if (!strcmp(file_oformat->name, "ffm") &&
         av_strstart(filename, "http:", NULL)) {
@@ -4190,7 +4128,6 @@
 
     if(argc>1 && !strcmp(argv[1], "-d")){
         run_as_daemon=1;
-        verbose=-1;
         av_log_set_callback(log_callback_null);
         argc--;
         argv++;
@@ -4210,8 +4147,7 @@
         avio_set_interrupt_cb(decode_interrupt_cb);
 #endif
 
-    if(verbose>=0)
-        show_banner();
+    show_banner();
 
     /* parse options */
     parse_options(&o, argc, argv, options, opt_output_file);
