/*
 * Copyright (c) 2010 Stefano Sabatini
 * Copyright (c) 2010 Baptiste Coudurier
 * Copyright (c) 2007 Bobby Bingham
 *
 * This file is part of FFmpeg.
 *
 * FFmpeg is free software; you can redistribute it and/or
 * modify it under the terms of the GNU Lesser General Public
 * License as published by the Free Software Foundation; either
 * version 2.1 of the License, or (at your option) any later version.
 *
 * FFmpeg is distributed in the hope that it will be useful,
 * but WITHOUT ANY WARRANTY; without even the implied warranty of
 * MERCHANTABILITY or FITNESS FOR A PARTICULAR PURPOSE.  See the GNU
 * Lesser General Public License for more details.
 *
 * You should have received a copy of the GNU Lesser General Public
 * License along with FFmpeg; if not, write to the Free Software
 * Foundation, Inc., 51 Franklin Street, Fifth Floor, Boston, MA 02110-1301 USA
 */

/**
 * @file
 * overlay one video on top of another
 */

/* #define DEBUG */

#include "avfilter.h"
#include "formats.h"
#include "libavutil/common.h"
#include "libavutil/eval.h"
#include "libavutil/avstring.h"
#include "libavutil/opt.h"
#include "libavutil/pixdesc.h"
#include "libavutil/imgutils.h"
#include "libavutil/mathematics.h"
#include "libavutil/timestamp.h"
#include "internal.h"
#include "bufferqueue.h"
#include "drawutils.h"
#include "video.h"

static const char *const var_names[] = {
    "main_w",    "W", ///< width  of the main    video
    "main_h",    "H", ///< height of the main    video
    "overlay_w", "w", ///< width  of the overlay video
    "overlay_h", "h", ///< height of the overlay video
    NULL
};

enum var_name {
    VAR_MAIN_W,    VAR_MW,
    VAR_MAIN_H,    VAR_MH,
    VAR_OVERLAY_W, VAR_OW,
    VAR_OVERLAY_H, VAR_OH,
    VAR_VARS_NB
};

#define MAIN    0
#define OVERLAY 1

#define R 0
#define G 1
#define B 2
#define A 3

#define Y 0
#define U 1
#define V 2

typedef struct {
    const AVClass *class;
    int x, y;                   ///< position of overlayed picture

    int allow_packed_rgb;
    uint8_t frame_requested;
    uint8_t overlay_eof;
    uint8_t main_is_packed_rgb;
    uint8_t main_rgba_map[4];
    uint8_t main_has_alpha;
    uint8_t overlay_is_packed_rgb;
    uint8_t overlay_rgba_map[4];
    uint8_t overlay_has_alpha;

    AVFilterBufferRef *overpicref;
    struct FFBufQueue queue_main;
    struct FFBufQueue queue_over;

    int main_pix_step[4];       ///< steps per pixel for each plane of the main output
    int overlay_pix_step[4];    ///< steps per pixel for each plane of the overlay
    int hsub, vsub;             ///< chroma subsampling values

    char *x_expr, *y_expr;
} OverlayContext;

#define OFFSET(x) offsetof(OverlayContext, x)
#define FLAGS AV_OPT_FLAG_VIDEO_PARAM|AV_OPT_FLAG_FILTERING_PARAM

static const AVOption overlay_options[] = {
    { "x", "set the x expression", OFFSET(x_expr), AV_OPT_TYPE_STRING, {.str = "0"}, CHAR_MIN, CHAR_MAX, FLAGS },
    { "y", "set the y expression", OFFSET(y_expr), AV_OPT_TYPE_STRING, {.str = "0"}, CHAR_MIN, CHAR_MAX, FLAGS },
    {"rgb", "force packed RGB in input and output", OFFSET(allow_packed_rgb), AV_OPT_TYPE_INT, {.i64=0}, 0, 1, FLAGS },
    {NULL},
};

AVFILTER_DEFINE_CLASS(overlay);

static av_cold int init(AVFilterContext *ctx, const char *args)
{
    OverlayContext *over = ctx->priv;
    char *args1 = av_strdup(args);
    char *expr, *bufptr = NULL;
    int ret = 0;

    over->class = &overlay_class;
    av_opt_set_defaults(over);

    if (expr = av_strtok(args1, ":", &bufptr)) {
        av_free(over->x_expr);
        if (!(over->x_expr = av_strdup(expr))) {
            ret = AVERROR(ENOMEM);
            goto end;
        }
    }
    if (expr = av_strtok(NULL, ":", &bufptr)) {
        av_free(over->y_expr);
        if (!(over->y_expr = av_strdup(expr))) {
            ret = AVERROR(ENOMEM);
            goto end;
        }
    }

    if (bufptr && (ret = av_set_options_string(over, bufptr, "=", ":")) < 0)
        goto end;

end:
    av_free(args1);
    return ret;
}

static av_cold void uninit(AVFilterContext *ctx)
{
    OverlayContext *over = ctx->priv;

    av_freep(&over->x_expr);
    av_freep(&over->y_expr);

    avfilter_unref_bufferp(&over->overpicref);
    ff_bufqueue_discard_all(&over->queue_main);
    ff_bufqueue_discard_all(&over->queue_over);
}

static int query_formats(AVFilterContext *ctx)
{
    OverlayContext *over = ctx->priv;

    /* overlay formats contains alpha, for avoiding conversion with alpha information loss */
    const enum PixelFormat main_pix_fmts_yuv[] = { PIX_FMT_YUV420P,  PIX_FMT_NONE };
    const enum PixelFormat overlay_pix_fmts_yuv[] = { PIX_FMT_YUVA420P, PIX_FMT_NONE };
    const enum PixelFormat main_pix_fmts_rgb[] = {
        PIX_FMT_ARGB,  PIX_FMT_RGBA,
        PIX_FMT_ABGR,  PIX_FMT_BGRA,
        PIX_FMT_RGB24, PIX_FMT_BGR24,
        PIX_FMT_NONE
    };
    const enum PixelFormat overlay_pix_fmts_rgb[] = {
        PIX_FMT_ARGB,  PIX_FMT_RGBA,
        PIX_FMT_ABGR,  PIX_FMT_BGRA,
        PIX_FMT_NONE
    };

    AVFilterFormats *main_formats;
    AVFilterFormats *overlay_formats;

    if (over->allow_packed_rgb) {
        main_formats    = ff_make_format_list(main_pix_fmts_rgb);
        overlay_formats = ff_make_format_list(overlay_pix_fmts_rgb);
    } else {
        main_formats    = ff_make_format_list(main_pix_fmts_yuv);
        overlay_formats = ff_make_format_list(overlay_pix_fmts_yuv);
    }

    ff_formats_ref(main_formats,    &ctx->inputs [MAIN   ]->out_formats);
    ff_formats_ref(overlay_formats, &ctx->inputs [OVERLAY]->out_formats);
    ff_formats_ref(main_formats,    &ctx->outputs[MAIN   ]->in_formats );

    return 0;
}

static const enum PixelFormat alpha_pix_fmts[] = {
    PIX_FMT_YUVA420P, PIX_FMT_ARGB, PIX_FMT_ABGR, PIX_FMT_RGBA,
    PIX_FMT_BGRA, PIX_FMT_NONE
};

static int config_input_main(AVFilterLink *inlink)
{
    OverlayContext *over = inlink->dst->priv;
    const AVPixFmtDescriptor *pix_desc = &av_pix_fmt_descriptors[inlink->format];

    av_image_fill_max_pixsteps(over->main_pix_step,    NULL, pix_desc);

    over->hsub = pix_desc->log2_chroma_w;
    over->vsub = pix_desc->log2_chroma_h;

    over->main_is_packed_rgb =
        ff_fill_rgba_map(over->main_rgba_map, inlink->format) >= 0;
    over->main_has_alpha = ff_fmt_is_in(inlink->format, alpha_pix_fmts);
    return 0;
}

static int config_input_overlay(AVFilterLink *inlink)
{
    AVFilterContext *ctx  = inlink->dst;
    OverlayContext  *over = inlink->dst->priv;
    char *expr;
    double var_values[VAR_VARS_NB], res;
    int ret;
    const AVPixFmtDescriptor *pix_desc = &av_pix_fmt_descriptors[inlink->format];

    av_image_fill_max_pixsteps(over->overlay_pix_step, NULL, pix_desc);

    /* Finish the configuration by evaluating the expressions
       now when both inputs are configured. */
    var_values[VAR_MAIN_W   ] = var_values[VAR_MW] = ctx->inputs[MAIN   ]->w;
    var_values[VAR_MAIN_H   ] = var_values[VAR_MH] = ctx->inputs[MAIN   ]->h;
    var_values[VAR_OVERLAY_W] = var_values[VAR_OW] = ctx->inputs[OVERLAY]->w;
    var_values[VAR_OVERLAY_H] = var_values[VAR_OH] = ctx->inputs[OVERLAY]->h;

    if ((ret = av_expr_parse_and_eval(&res, (expr = over->x_expr), var_names, var_values,
                                      NULL, NULL, NULL, NULL, NULL, 0, ctx)) < 0)
        goto fail;
    over->x = res;
    if ((ret = av_expr_parse_and_eval(&res, (expr = over->y_expr), var_names, var_values,
                                      NULL, NULL, NULL, NULL, NULL, 0, ctx)))
        goto fail;
    over->y = res;
    /* x may depend on y */
    if ((ret = av_expr_parse_and_eval(&res, (expr = over->x_expr), var_names, var_values,
                                      NULL, NULL, NULL, NULL, NULL, 0, ctx)) < 0)
        goto fail;
    over->x = res;

    over->overlay_is_packed_rgb =
        ff_fill_rgba_map(over->overlay_rgba_map, inlink->format) >= 0;
    over->overlay_has_alpha = ff_fmt_is_in(inlink->format, alpha_pix_fmts);

    av_log(ctx, AV_LOG_VERBOSE,
           "main w:%d h:%d fmt:%s overlay x:%d y:%d w:%d h:%d fmt:%s\n",
           ctx->inputs[MAIN]->w, ctx->inputs[MAIN]->h,
           av_pix_fmt_descriptors[ctx->inputs[MAIN]->format].name,
           over->x, over->y,
           ctx->inputs[OVERLAY]->w, ctx->inputs[OVERLAY]->h,
           av_pix_fmt_descriptors[ctx->inputs[OVERLAY]->format].name);

    if (over->x < 0 || over->y < 0 ||
        over->x + var_values[VAR_OVERLAY_W] > var_values[VAR_MAIN_W] ||
        over->y + var_values[VAR_OVERLAY_H] > var_values[VAR_MAIN_H]) {
        av_log(ctx, AV_LOG_ERROR,
               "Overlay area (%d,%d)<->(%d,%d) not within the main area (0,0)<->(%d,%d) or zero-sized\n",
               over->x, over->y,
               (int)(over->x + var_values[VAR_OVERLAY_W]),
               (int)(over->y + var_values[VAR_OVERLAY_H]),
               (int)var_values[VAR_MAIN_W], (int)var_values[VAR_MAIN_H]);
        return AVERROR(EINVAL);
    }
    return 0;

fail:
    av_log(NULL, AV_LOG_ERROR,
           "Error when evaluating the expression '%s'\n", expr);
    return ret;
}

static int config_output(AVFilterLink *outlink)
{
    AVFilterContext *ctx = outlink->src;

    outlink->w = ctx->inputs[MAIN]->w;
    outlink->h = ctx->inputs[MAIN]->h;
    outlink->time_base = ctx->inputs[MAIN]->time_base;

    return 0;
}

static AVFilterBufferRef *get_video_buffer(AVFilterLink *link, int perms, int w, int h)
{
    return ff_get_video_buffer(link->dst->outputs[0], perms, w, h);
}

<<<<<<< HEAD
// divide by 255 and round to nearest
// apply a fast variant: (X+127)/255 = ((X+127)*257+257)>>16 = ((X+128)*257)>>16
#define FAST_DIV255(x) ((((x) + 128) * 257) >> 16)
=======
static int start_frame(AVFilterLink *inlink, AVFilterBufferRef *inpicref)
{
    AVFilterBufferRef *outpicref = avfilter_ref_buffer(inpicref, ~0);
    AVFilterContext *ctx = inlink->dst;
    OverlayContext *over = ctx->priv;

    if (!outpicref)
        return AVERROR(ENOMEM);

    if (!over->overpicref ||
        av_compare_ts(over->overpicref->pts, inlink->time_base,
                      outpicref->pts, ctx->inputs[OVERLAY]->time_base) < 0) {
        AVFilterBufferRef *old = over->overpicref;
        over->overpicref = NULL;
        ff_request_frame(ctx->inputs[OVERLAY]);
        if (over->overpicref) {
            if (old)
                avfilter_unref_buffer(old);
        } else
            over->overpicref = old;
    }

    return ff_start_frame(inlink->dst->outputs[0], outpicref);
}

static int start_frame_overlay(AVFilterLink *inlink, AVFilterBufferRef *inpicref)
{
    AVFilterContext *ctx = inlink->dst;
    OverlayContext *over = ctx->priv;

    inlink->cur_buf  = NULL;
    avfilter_unref_bufferp(&over->overpicref);
    over->overpicref = inpicref;
    return 0;
}
>>>>>>> ab35ec29

static void blend_slice(AVFilterContext *ctx,
                        AVFilterBufferRef *dst, AVFilterBufferRef *src,
                        int x, int y, int w, int h,
                        int slice_y, int slice_w, int slice_h)
{
    OverlayContext *over = ctx->priv;
    int i, j, k;
    int width, height;
    int overlay_end_y = y+h;
    int slice_end_y = slice_y+slice_h;
    int end_y, start_y;

    width = FFMIN(slice_w - x, w);
    end_y = FFMIN(slice_end_y, overlay_end_y);
    start_y = FFMAX(y, slice_y);
    height = end_y - start_y;

    if (over->main_is_packed_rgb) {
        uint8_t *dp = dst->data[0] + x * over->main_pix_step[0] +
                      start_y * dst->linesize[0];
        uint8_t *sp = src->data[0];
        uint8_t alpha;          ///< the amount of overlay to blend on to main
        const int dr = over->main_rgba_map[R];
        const int dg = over->main_rgba_map[G];
        const int db = over->main_rgba_map[B];
        const int da = over->main_rgba_map[A];
        const int dstep = over->main_pix_step[0];
        const int sr = over->overlay_rgba_map[R];
        const int sg = over->overlay_rgba_map[G];
        const int sb = over->overlay_rgba_map[B];
        const int sa = over->overlay_rgba_map[A];
        const int sstep = over->overlay_pix_step[0];
        const int main_has_alpha = over->main_has_alpha;
        if (slice_y > y)
            sp += (slice_y - y) * src->linesize[0];
        for (i = 0; i < height; i++) {
            uint8_t *d = dp, *s = sp;
            for (j = 0; j < width; j++) {
                alpha = s[sa];

                // if the main channel has an alpha channel, alpha has to be calculated
                // to create an un-premultiplied (straight) alpha value
                if (main_has_alpha && alpha != 0 && alpha != 255) {
                    // apply the general equation:
                    // alpha = alpha_overlay / ( (alpha_main + alpha_overlay) - (alpha_main * alpha_overlay) )
                    alpha =
                        // the next line is a faster version of: 255 * 255 * alpha
                        ( (alpha << 16) - (alpha << 9) + alpha )
                        /
                        // the next line is a faster version of: 255 * (alpha + d[da])
                        ( ((alpha + d[da]) << 8 ) - (alpha + d[da])
                          - d[da] * alpha );
                }

                switch (alpha) {
                case 0:
                    break;
                case 255:
                    d[dr] = s[sr];
                    d[dg] = s[sg];
                    d[db] = s[sb];
                    break;
                default:
                    // main_value = main_value * (1 - alpha) + overlay_value * alpha
                    // since alpha is in the range 0-255, the result must divided by 255
                    d[dr] = FAST_DIV255(d[dr] * (255 - alpha) + s[sr] * alpha);
                    d[dg] = FAST_DIV255(d[dg] * (255 - alpha) + s[sg] * alpha);
                    d[db] = FAST_DIV255(d[db] * (255 - alpha) + s[sb] * alpha);
                }
                if (main_has_alpha) {
                    switch (alpha) {
                    case 0:
                        break;
                    case 255:
                        d[da] = s[sa];
                        break;
                    default:
                        // apply alpha compositing: main_alpha += (1-main_alpha) * overlay_alpha
                        d[da] += FAST_DIV255((255 - d[da]) * s[sa]);
                    }
                }
                d += dstep;
                s += sstep;
            }
            dp += dst->linesize[0];
            sp += src->linesize[0];
        }
    } else {
        for (i = 0; i < 3; i++) {
            int hsub = i ? over->hsub : 0;
            int vsub = i ? over->vsub : 0;
            uint8_t *dp = dst->data[i] + (x >> hsub) +
                (start_y >> vsub) * dst->linesize[i];
            uint8_t *sp = src->data[i];
            uint8_t *ap = src->data[3];
            int wp = FFALIGN(width, 1<<hsub) >> hsub;
            int hp = FFALIGN(height, 1<<vsub) >> vsub;
            if (slice_y > y) {
                sp += ((slice_y - y) >> vsub) * src->linesize[i];
                ap += (slice_y - y) * src->linesize[3];
            }
            for (j = 0; j < hp; j++) {
                uint8_t *d = dp, *s = sp, *a = ap;
                for (k = 0; k < wp; k++) {
                    // average alpha for color components, improve quality
                    int alpha_v, alpha_h, alpha;
                    if (hsub && vsub && j+1 < hp && k+1 < wp) {
                        alpha = (a[0] + a[src->linesize[3]] +
                                 a[1] + a[src->linesize[3]+1]) >> 2;
                    } else if (hsub || vsub) {
                        alpha_h = hsub && k+1 < wp ?
                            (a[0] + a[1]) >> 1 : a[0];
                        alpha_v = vsub && j+1 < hp ?
                            (a[0] + a[src->linesize[3]]) >> 1 : a[0];
                        alpha = (alpha_v + alpha_h) >> 1;
                    } else
                        alpha = a[0];
                    *d = FAST_DIV255(*d * (255 - alpha) + *s * alpha);
                    s++;
                    d++;
                    a += 1 << hsub;
                }
                dp += dst->linesize[i];
                sp += src->linesize[i];
                ap += (1 << vsub) * src->linesize[3];
            }
        }
    }
}

static int try_start_frame(AVFilterContext *ctx, AVFilterBufferRef *mainpic)
{
    OverlayContext *over = ctx->priv;
    AVFilterLink *outlink = ctx->outputs[0];
    AVFilterBufferRef *next_overpic, *outpicref;
    int ret;

    /* Discard obsolete overlay frames: if there is a next frame with pts is
     * before the main frame, we can drop the current overlay. */
    while (1) {
        next_overpic = ff_bufqueue_peek(&over->queue_over, 0);
        if (!next_overpic || next_overpic->pts > mainpic->pts)
            break;
        ff_bufqueue_get(&over->queue_over);
        avfilter_unref_buffer(over->overpicref);
        over->overpicref = next_overpic;
    }
    /* If there is no next frame and no EOF and the overlay frame is before
     * the main frame, we can not know yet if it will be superseded. */
    if (!over->queue_over.available && !over->overlay_eof &&
        (!over->overpicref || over->overpicref->pts < mainpic->pts))
        return AVERROR(EAGAIN);
    /* At this point, we know that the current overlay frame extends to the
     * time of the main frame. */
    outlink->out_buf = outpicref = avfilter_ref_buffer(mainpic, ~0);

    av_dlog(ctx, "main_pts:%s main_pts_time:%s",
            av_ts2str(outpicref->pts), av_ts2timestr(outpicref->pts, &outlink->time_base));
    if (over->overpicref)
        av_dlog(ctx, " over_pts:%s over_pts_time:%s",
                av_ts2str(over->overpicref->pts), av_ts2timestr(over->overpicref->pts, &outlink->time_base));
    av_dlog(ctx, "\n");

    ret = ff_start_frame(ctx->outputs[0], avfilter_ref_buffer(outpicref, ~0));
    over->frame_requested = 0;
    return ret;
}

static int try_start_next_frame(AVFilterContext *ctx)
{
    OverlayContext *over = ctx->priv;
    AVFilterBufferRef *next_mainpic = ff_bufqueue_peek(&over->queue_main, 0);
    int ret;

    if (!next_mainpic)
        return AVERROR(EAGAIN);
    if ((ret = try_start_frame(ctx, next_mainpic)) == AVERROR(EAGAIN))
        return ret;
    avfilter_unref_buffer(ff_bufqueue_get(&over->queue_main));
    return ret;
}

static int try_push_frame(AVFilterContext *ctx)
{
    OverlayContext *over = ctx->priv;
    AVFilterLink *outlink = ctx->outputs[0];
    AVFilterBufferRef *outpicref;
    int ret;

    if ((ret = try_start_next_frame(ctx)) < 0)
        return ret;
    outpicref = outlink->out_buf;
    if (over->overpicref)
        blend_slice(ctx, outpicref, over->overpicref, over->x, over->y,
                    over->overpicref->video->w, over->overpicref->video->h,
                    0, outpicref->video->w, outpicref->video->h);
    if ((ret = ff_draw_slice(outlink, 0, outpicref->video->h, +1)) < 0 ||
        (ret = ff_end_frame(outlink)) < 0)
        return ret;
    return 0;
}

static int flush_frames(AVFilterContext *ctx)
{
    int ret;

    while (!(ret = try_push_frame(ctx)));
    return ret == AVERROR(EAGAIN) ? 0 : ret;
}

static int start_frame_main(AVFilterLink *inlink, AVFilterBufferRef *inpicref)
{
    AVFilterContext *ctx = inlink->dst;
    OverlayContext *over = ctx->priv;
    int ret;

    if ((ret = flush_frames(ctx)) < 0)
        return ret;
    inpicref->pts = av_rescale_q(inpicref->pts, ctx->inputs[MAIN]->time_base,
                                 ctx->outputs[0]->time_base);
    if ((ret = try_start_frame(ctx, inpicref)) < 0) {
        if (ret != AVERROR(EAGAIN))
            return ret;
        ff_bufqueue_add(ctx, &over->queue_main, inpicref);
        av_assert1(inpicref == inlink->cur_buf);
        inlink->cur_buf = NULL;
    }
    return 0;
}

static int draw_slice_main(AVFilterLink *inlink, int y, int h, int slice_dir)
{
    AVFilterContext *ctx = inlink->dst;
    OverlayContext *over = ctx->priv;
    AVFilterLink *outlink = ctx->outputs[0];
    AVFilterBufferRef *outpicref = outlink->out_buf;

    if (!outpicref)
        return 0;
    if (over->overpicref &&
        y + h > over->y && y < over->y + over->overpicref->video->h) {
        blend_slice(ctx, outpicref, over->overpicref, over->x, over->y,
                    over->overpicref->video->w, over->overpicref->video->h,
                    y, outpicref->video->w, h);
    }
    return ff_draw_slice(outlink, y, h, slice_dir);
}

static int end_frame_main(AVFilterLink *inlink)
{
    AVFilterContext *ctx = inlink->dst;
    AVFilterLink *outlink = ctx->outputs[0];
    AVFilterBufferRef *outpicref = outlink->out_buf;
    flush_frames(ctx);

    if (!outpicref)
        return 0;
    return ff_end_frame(ctx->outputs[0]);
}

static int start_frame_over(AVFilterLink *inlink, AVFilterBufferRef *inpicref)
{
    return 0;
}

static int end_frame_over(AVFilterLink *inlink)
{
    AVFilterContext *ctx = inlink->dst;
    OverlayContext *over = ctx->priv;
    AVFilterBufferRef *inpicref = inlink->cur_buf;
    int ret;

    inlink->cur_buf = NULL;

    if ((ret = flush_frames(ctx)) < 0)
        return ret;
    inpicref->pts = av_rescale_q(inpicref->pts, ctx->inputs[OVERLAY]->time_base,
                                 ctx->outputs[0]->time_base);
    ff_bufqueue_add(ctx, &over->queue_over, inpicref);
    ret = try_push_frame(ctx);
    return ret == AVERROR(EAGAIN) ? 0 : ret;
}

static int request_frame(AVFilterLink *outlink)
{
    AVFilterContext *ctx = outlink->src;
    OverlayContext *over = ctx->priv;
    int input, ret;

    if (!try_push_frame(ctx))
        return 0;
    over->frame_requested = 1;
    while (over->frame_requested) {
        /* TODO if we had a frame duration, we could guess more accurately */
        input = !over->overlay_eof && (over->queue_main.available ||
                                       over->queue_over.available < 2) ?
                OVERLAY : MAIN;
        ret = ff_request_frame(ctx->inputs[input]);
        /* EOF on main is reported immediately */
        if (ret == AVERROR_EOF && input == OVERLAY) {
            over->overlay_eof = 1;
            if ((ret = try_start_next_frame(ctx)) != AVERROR(EAGAIN))
                return ret;
            ret = 0; /* continue requesting frames on main */
        }
        if (ret < 0)
            return ret;
    }
    return 0;
}

static int null_draw_slice(AVFilterLink *inlink, int y, int h, int slice_dir)
{
    return 0;
}

AVFilter avfilter_vf_overlay = {
    .name      = "overlay",
    .description = NULL_IF_CONFIG_SMALL("Overlay a video source on top of the input."),

    .init      = init,
    .uninit    = uninit,

    .priv_size = sizeof(OverlayContext),

    .query_formats = query_formats,

    .inputs    = (const AVFilterPad[]) {{ .name            = "main",
                                          .type            = AVMEDIA_TYPE_VIDEO,
                                          .get_video_buffer= get_video_buffer,
                                          .config_props    = config_input_main,
                                          .start_frame     = start_frame_main,
                                          .draw_slice      = draw_slice_main,
                                          .end_frame       = end_frame_main,
                                          .min_perms       = AV_PERM_READ | AV_PERM_WRITE | AV_PERM_PRESERVE },
                                        { .name            = "overlay",
                                          .type            = AVMEDIA_TYPE_VIDEO,
                                          .config_props    = config_input_overlay,
                                          .start_frame     = start_frame_over,
                                          .draw_slice      = null_draw_slice,
                                          .end_frame       = end_frame_over,
                                          .min_perms       = AV_PERM_READ | AV_PERM_PRESERVE },
                                        { .name = NULL}},
    .outputs   = (const AVFilterPad[]) {{ .name            = "default",
                                          .type            = AVMEDIA_TYPE_VIDEO,
                                          .rej_perms       = AV_PERM_WRITE,
                                          .config_props    = config_output,
                                          .request_frame   = request_frame, },
                                        { .name = NULL}},
    .priv_class = &overlay_class,
};<|MERGE_RESOLUTION|>--- conflicted
+++ resolved
@@ -289,47 +289,9 @@
     return ff_get_video_buffer(link->dst->outputs[0], perms, w, h);
 }
 
-<<<<<<< HEAD
 // divide by 255 and round to nearest
 // apply a fast variant: (X+127)/255 = ((X+127)*257+257)>>16 = ((X+128)*257)>>16
 #define FAST_DIV255(x) ((((x) + 128) * 257) >> 16)
-=======
-static int start_frame(AVFilterLink *inlink, AVFilterBufferRef *inpicref)
-{
-    AVFilterBufferRef *outpicref = avfilter_ref_buffer(inpicref, ~0);
-    AVFilterContext *ctx = inlink->dst;
-    OverlayContext *over = ctx->priv;
-
-    if (!outpicref)
-        return AVERROR(ENOMEM);
-
-    if (!over->overpicref ||
-        av_compare_ts(over->overpicref->pts, inlink->time_base,
-                      outpicref->pts, ctx->inputs[OVERLAY]->time_base) < 0) {
-        AVFilterBufferRef *old = over->overpicref;
-        over->overpicref = NULL;
-        ff_request_frame(ctx->inputs[OVERLAY]);
-        if (over->overpicref) {
-            if (old)
-                avfilter_unref_buffer(old);
-        } else
-            over->overpicref = old;
-    }
-
-    return ff_start_frame(inlink->dst->outputs[0], outpicref);
-}
-
-static int start_frame_overlay(AVFilterLink *inlink, AVFilterBufferRef *inpicref)
-{
-    AVFilterContext *ctx = inlink->dst;
-    OverlayContext *over = ctx->priv;
-
-    inlink->cur_buf  = NULL;
-    avfilter_unref_bufferp(&over->overpicref);
-    over->overpicref = inpicref;
-    return 0;
-}
->>>>>>> ab35ec29
 
 static void blend_slice(AVFilterContext *ctx,
                         AVFilterBufferRef *dst, AVFilterBufferRef *src,
@@ -472,7 +434,8 @@
      * before the main frame, we can drop the current overlay. */
     while (1) {
         next_overpic = ff_bufqueue_peek(&over->queue_over, 0);
-        if (!next_overpic || next_overpic->pts > mainpic->pts)
+        if (!next_overpic || av_compare_ts(next_overpic->pts, ctx->inputs[OVERLAY]->time_base,
+                                           mainpic->pts     , ctx->inputs[MAIN]->time_base) > 0)
             break;
         ff_bufqueue_get(&over->queue_over);
         avfilter_unref_buffer(over->overpicref);
@@ -481,7 +444,8 @@
     /* If there is no next frame and no EOF and the overlay frame is before
      * the main frame, we can not know yet if it will be superseded. */
     if (!over->queue_over.available && !over->overlay_eof &&
-        (!over->overpicref || over->overpicref->pts < mainpic->pts))
+        (!over->overpicref || av_compare_ts(over->overpicref->pts, ctx->inputs[OVERLAY]->time_base,
+                                            mainpic->pts         , ctx->inputs[MAIN]->time_base) < 0))
         return AVERROR(EAGAIN);
     /* At this point, we know that the current overlay frame extends to the
      * time of the main frame. */
@@ -549,8 +513,6 @@
 
     if ((ret = flush_frames(ctx)) < 0)
         return ret;
-    inpicref->pts = av_rescale_q(inpicref->pts, ctx->inputs[MAIN]->time_base,
-                                 ctx->outputs[0]->time_base);
     if ((ret = try_start_frame(ctx, inpicref)) < 0) {
         if (ret != AVERROR(EAGAIN))
             return ret;
@@ -607,8 +569,6 @@
 
     if ((ret = flush_frames(ctx)) < 0)
         return ret;
-    inpicref->pts = av_rescale_q(inpicref->pts, ctx->inputs[OVERLAY]->time_base,
-                                 ctx->outputs[0]->time_base);
     ff_bufqueue_add(ctx, &over->queue_over, inpicref);
     ret = try_push_frame(ctx);
     return ret == AVERROR(EAGAIN) ? 0 : ret;
