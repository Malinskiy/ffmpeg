Entries are sorted chronologically from oldest to youngest within each release,
releases are sorted from youngest to oldest.

version next:
- INI and flat output in ffprobe
- Scene detection in libavfilter
- Indeo Audio decoder
- channelsplit audio filter
- setnsamples audio filter
- atempo filter
- ffprobe -show_data option
- RTMPT protocol support
- iLBC encoding/decoding via libilbc
- Microsoft Screen 1 decoder
- join audio filter
- audio channel mapping filter
- Microsoft ATC Screen decoder
- RTSP listen mode
- TechSmith Screen Codec 2 decoder
- AAC encoding via libfdk-aac
- Microsoft Expression Encoder Screen decoder
- RTMPS protocol support
- RTMPTS protocol support
- RTMPE protocol support
- RTMPTE protocol support
- showwaves and showspectrum filter
- LucasArts SMUSH playback support
- SAMI, RealText and SubViewer demuxers and decoders
- Heart Of Darkness PAF playback support
- iec61883 device
- asettb filter
- new option: -progress
- 3GPP Timed Text encoder/decoder
- GeoTIFF decoder support
- ffmpeg -(no)stdin option
- Opus decoder using libopus
- caca output device using libcaca
- alphaextract and alphamerge filters
- concat filter
- flite filter
- Canopus Lossless Codec decoder
- bitmap subtitles in filters (experimental and temporary)
- MP2 encoding via TwoLAME
- bmp parser
- smptebars source
- asetpts filter
- hue filter
- ICO muxer
- SubRip encoder and decoder without embedded timing
- edge detection filter
- framestep filter
- ffmpeg -shortest option is now per-output file
  -pass and -passlogfile are now per-output stream
- volume measurement filter
- Ut Video encoder
- Microsoft Screen 2 decoder
<<<<<<< HEAD
- Matroska demuxer now identifies SRT subtitles as AV_CODEC_ID_SUBRIP
  instead of AV_CODEC_ID_TEXT
- smartblur filter ported from MPlayer
- CPiA decoder
- decimate filter ported from MPlayer


version 0.11:

- Fixes: CVE-2012-2772, CVE-2012-2774, CVE-2012-2775, CVE-2012-2776, CVE-2012-2777,
         CVE-2012-2779, CVE-2012-2782, CVE-2012-2783, CVE-2012-2784, CVE-2012-2785,
         CVE-2012-2786, CVE-2012-2787, CVE-2012-2788, CVE-2012-2789, CVE-2012-2790,
         CVE-2012-2791, CVE-2012-2792, CVE-2012-2793, CVE-2012-2794, CVE-2012-2795,
         CVE-2012-2796, CVE-2012-2797, CVE-2012-2798, CVE-2012-2799, CVE-2012-2800,
         CVE-2012-2801, CVE-2012-2802, CVE-2012-2803, CVE-2012-2804,
- v408 Quicktime and Microsoft AYUV Uncompressed 4:4:4:4 encoder and decoder
- setfield filter
- CDXL demuxer and decoder
- Apple ProRes encoder
- ffprobe -count_packets and -count_frames options
- Sun Rasterfile Encoder
- ID3v2 attached pictures reading and writing
- WMA Lossless decoder
- bluray protocol
- blackdetect filter
- libutvideo encoder wrapper (--enable-libutvideo)
- swapuv filter
- bbox filter
- XBM encoder and decoder
- RealAudio Lossless decoder
- ZeroCodec decoder
- tile video filter
- Metal Gear Solid: The Twin Snakes demuxer
- OpenEXR image decoder
- removelogo filter
- drop support for ffmpeg without libavfilter
- drawtext video filter: fontconfig support
- ffmpeg -benchmark_all option
- super2xsai filter ported from libmpcodecs
- add libavresample audio conversion library for compatibility
- MicroDVD decoder
- Avid Meridien (AVUI) encoder and decoder
- accept + prefix to -pix_fmt option to disable automatic conversions.
- complete audio filtering in libavfilter and ffmpeg
- add fps filter
- vorbis parser
- png parser
- audio mix filter
=======
- RTP depacketization of JPEG
>>>>>>> a84edbac


version 0.10:

- Fixes: CVE-2011-3929, CVE-2011-3934, CVE-2011-3935, CVE-2011-3936,
         CVE-2011-3937, CVE-2011-3940, CVE-2011-3941, CVE-2011-3944,
         CVE-2011-3945, CVE-2011-3946, CVE-2011-3947, CVE-2011-3949,
         CVE-2011-3950, CVE-2011-3951, CVE-2011-3952
- v410 Quicktime Uncompressed 4:4:4 10-bit encoder and decoder
- SBaGen (SBG) binaural beats script demuxer
- OpenMG Audio muxer
- Timecode extraction in DV and MOV
- thumbnail video filter
- XML output in ffprobe
- asplit audio filter
- tinterlace video filter
- astreamsync audio filter
- amerge audio filter
- ISMV (Smooth Streaming) muxer
- GSM audio parser
- SMJPEG muxer
- XWD encoder and decoder
- Automatic thread count based on detection number of (available) CPU cores
- y41p Brooktree Uncompressed 4:1:1 12-bit encoder and decoder
- ffprobe -show_error option
- Avid 1:1 10-bit RGB Packer codec
- v308 Quicktime Uncompressed 4:4:4 encoder and decoder
- yuv4 libquicktime packed 4:2:0 encoder and decoder
- ffprobe -show_frames option
- silencedetect audio filter
- ffprobe -show_program_version, -show_library_versions, -show_versions options
- rv34: frame-level multi-threading
- optimized iMDCT transform on x86 using SSE for for mpegaudiodec
- Improved PGS subtitle decoder
- dumpgraph option to lavfi device
- r210 and r10k encoders
- ffwavesynth decoder
- aviocat tool
- ffeval tool


version 0.9:

- openal input device added
- boxblur filter added
- BWF muxer
- Flash Screen Video 2 decoder
- lavfi input device added
- added avconv, which is almost the same for now, except
for a few incompatible changes in the options, which will hopefully make them
easier to use. The changes are:
    * The options placement is now strictly enforced! While in theory the
      options for ffmpeg should be given in [input options] -i INPUT [output
      options] OUTPUT order, in practice it was possible to give output options
      before the -i and it mostly worked. Except when it didn't - the behavior was
      a bit inconsistent. In avconv, it is not possible to mix input and output
      options. All non-global options are reset after an input or output filename.
    * All per-file options are now truly per-file - they apply only to the next
      input or output file and specifying different values for different files
      will now work properly (notably -ss and -t options).
    * All per-stream options are now truly per-stream - it is possible to
      specify which stream(s) should a given option apply to. See the Stream
      specifiers section in the avconv manual for details.
    * In ffmpeg some options (like -newvideo/-newaudio/...) are irregular in the
      sense that they're specified after the output filename instead of before,
      like all other options. In avconv this irregularity is removed, all options
      apply to the next input or output file.
    * -newvideo/-newaudio/-newsubtitle options were removed. Not only were they
      irregular and highly confusing, they were also redundant. In avconv the -map
      option will create new streams in the output file and map input streams to
      them. E.g. avconv -i INPUT -map 0 OUTPUT will create an output stream for
      each stream in the first input file.
    * The -map option now has slightly different and more powerful syntax:
        + Colons (':') are used to separate file index/stream type/stream index
          instead of dots. Comma (',') is used to separate the sync stream instead
          of colon.. This is done for consistency with other options.
        + It's possible to specify stream type. E.g. -map 0:a:2 creates an
          output stream from the third input audio stream.
        + Omitting the stream index now maps all the streams of the given type,
          not just the first. E.g. -map 0:s creates output streams for all the
          subtitle streams in the first input file.
        + Since -map can now match multiple streams, negative mappings were
          introduced. Negative mappings disable some streams from an already
          defined map. E.g. '-map 0 -map -0:a:1' means 'create output streams for
          all the stream in the first input file, except for the second audio
          stream'.
    * There is a new option -c (or -codec) for choosing the decoder/encoder to
      use, which allows to precisely specify target stream(s) consistently with
      other options. E.g. -c:v lib264 sets the codec for all video streams, -c:a:0
      libvorbis sets the codec for the first audio stream and -c copy copies all
      the streams without reencoding. Old -vcodec/-acodec/-scodec options are now
      aliases to -c:v/a/s
    * It is now possible to precisely specify which stream should an AVOption
      apply to. E.g. -b:v:0 2M sets the bitrate for the first video stream, while
      -b:a 128k sets the bitrate for all audio streams. Note that the old -ab 128k
      syntax is deprecated and will stop working soon.
    * -map_chapters now takes only an input file index and applies to the next
      output file. This is consistent with how all the other options work.
    * -map_metadata now takes only an input metadata specifier and applies to
      the next output file. Output metadata specifier is now part of the option
      name, similarly to the AVOptions/map/codec feature above.
    * -metadata can now be used to set metadata on streams and chapters, e.g.
      -metadata:s:1 language=eng sets the language of the first stream to 'eng'.
      This made -vlang/-alang/-slang options redundant, so they were removed.
    * -qscale option now uses stream specifiers and applies to all streams, not
      just video. I.e. plain -qscale number would now apply to all streams. To get
      the old behavior, use -qscale:v. Also there is now a shortcut -q for -qscale
      and -aq is now an alias for -q:a.
    * -vbsf/-absf/-sbsf options were removed and replaced by a -bsf option which
      uses stream specifiers. Use -bsf:v/a/s instead of the old options.
    * -itsscale option now uses stream specifiers, so its argument is only the
      scale parameter.
    * -intra option was removed, use -g 0 for the same effect.
    * -psnr option was removed, use -flags +psnr for the same effect.
    * -vf option is now an alias to the new -filter option, which uses stream specifiers.
    * -vframes/-aframes/-dframes options are now aliases to the new -frames option.
    * -vtag/-atag/-stag options are now aliases to the new -tag option.
- XMV demuxer
- LOAS demuxer
- ashowinfo filter added
- Windows Media Image decoder
- amovie source added
- LATM muxer/demuxer
- Speex encoder via libspeex
- JSON output in ffprobe
- WTV muxer
- Optional C++ Support (needed for libstagefright)
- H.264 Decoding on Android via Stagefright
- Prores decoder
- BIN/XBIN/ADF/IDF text file decoder
- aconvert audio filter added
- audio support to lavfi input device added
- libcdio-paranoia input device for audio CD grabbing
- Apple ProRes decoder
- CELT in Ogg demuxing
- G.723.1 demuxer and decoder
- libmodplug support (--enable-libmodplug)
- VC-1 interlaced decoding
- libutvideo wrapper (--enable-libutvideo)
- aevalsrc audio source added
- Ut Video decoder
- Speex encoding via libspeex
- 4:2:2 H.264 decoding support
- 4:2:2 and 4:4:4 H.264 encoding with libx264
- Pulseaudio input device
- Prores encoder
- Video Decoder Acceleration (VDA) HWAccel module.
- replacement Indeo 3 decoder
- new ffmpeg option: -map_channel
- volume audio filter added
- earwax audio filter added
- libv4l2 support (--enable-libv4l2)
- TLS/SSL and HTTPS protocol support
- AVOptions API rewritten and documented
- most of CODEC_FLAG2_*, some CODEC_FLAG_* and many codec-specific fields in
  AVCodecContext deprecated. Codec private options should be used instead.
- Properly working defaults in libx264 wrapper, support for native presets.
- Encrypted OMA files support
- Discworld II BMV decoding support
- VBLE Decoder
- OS X Video Decoder Acceleration (VDA) support
- compact and csv output in ffprobe
- pan audio filter
- IFF Amiga Continuous Bitmap (ACBM) decoder
- ass filter
- CRI ADX audio format muxer and demuxer
- Playstation Portable PMP format demuxer
- Microsoft Windows ICO demuxer
- life source
- PCM format support in OMA demuxer
- CLJR encoder
- new option: -report
- Dxtory capture format decoder
- cellauto source
- Simple segmenting muxer
- Indeo 4 decoder
- SMJPEG demuxer


version 0.8:

- many many things we forgot because we rather write code than changelogs
- WebM support in Matroska de/muxer
- low overhead Ogg muxing
- MMS-TCP support
- VP8 de/encoding via libvpx
- Demuxer for On2's IVF format
- Pictor/PC Paint decoder
- HE-AAC v2 decoder
- HE-AAC v2 encoding with libaacplus
- libfaad2 wrapper removed
- DTS-ES extension (XCh) decoding support
- native VP8 decoder
- RTSP tunneling over HTTP
- RTP depacketization of SVQ3
- -strict inofficial replaced by -strict unofficial
- ffplay -exitonkeydown and -exitonmousedown options added
- native GSM / GSM MS decoder
- RTP depacketization of QDM2
- ANSI/ASCII art playback system
- Lego Mindstorms RSO de/muxer
- libavcore added (and subsequently removed)
- SubRip subtitle file muxer and demuxer
- Chinese AVS encoding via libxavs
- ffprobe -show_packets option added
- RTP packetization of Theora and Vorbis
- RTP depacketization of MP4A-LATM
- RTP packetization and depacketization of VP8
- hflip filter
- Apple HTTP Live Streaming demuxer
- a64 codec
- MMS-HTTP support
- G.722 ADPCM audio encoder/decoder
- R10k video decoder
- ocv_smooth filter
- frei0r wrapper filter
- change crop filter syntax to width:height:x:y
- make the crop filter accept parametric expressions
- make ffprobe accept AVFormatContext options
- yadif filter
- blackframe filter
- Demuxer for Leitch/Harris' VR native stream format (LXF)
- RTP depacketization of the X-QT QuickTime format
- SAP (Session Announcement Protocol, RFC 2974) muxer and demuxer
- cropdetect filter
- ffmpeg -crop* options removed
- transpose filter added
- ffmpeg -force_key_frames option added
- demuxer for receiving raw rtp:// URLs without an SDP description
- single stream LATM/LOAS decoder
- setpts filter added
- Win64 support for optimized x86 assembly functions
- MJPEG/AVI1 to JPEG/JFIF bitstream filter
- ASS subtitle encoder and decoder
- IEC 61937 encapsulation for E-AC-3, TrueHD, DTS-HD (for HDMI passthrough)
- overlay filter added
- rename aspect filter to setdar, and pixelaspect to setsar
- IEC 61937 demuxer
- Mobotix .mxg demuxer
- frei0r source added
- hqdn3d filter added
- RTP depacketization of QCELP
- FLAC parser added
- gradfun filter added
- AMR-WB decoder
- replace the ocv_smooth filter with a more generic ocv filter
- Windows Televison (WTV) demuxer
- FFmpeg metadata format muxer and demuxer
- SubRip (srt) subtitle encoder and decoder
- floating-point AC-3 encoder added
- Lagarith decoder
- ffmpeg -copytb option added
- IVF muxer added
- Wing Commander IV movies decoder added
- movie source added
- Bink version 'b' audio and video decoder
- Bitmap Brothers JV playback system
- Apple HTTP Live Streaming protocol handler
- sndio support for playback and record
- Linux framebuffer input device added
- Chronomaster DFA decoder
- DPX image encoder
- MicroDVD subtitle file muxer and demuxer
- Playstation Portable PMP format demuxer
- fieldorder video filter added
- AAC encoding via libvo-aacenc
- AMR-WB encoding via libvo-amrwbenc
- xWMA demuxer
- Mobotix MxPEG decoder
- VP8 frame-multithreading
- NEON optimizations for VP8
- Lots of deprecated API cruft removed
- fft and imdct optimizations for AVX (Sandy Bridge) processors
- showinfo filter added
- SMPTE 302M AES3 audio decoder
- Apple Core Audio Format muxer
- 9bit and 10bit per sample support in the H.264 decoder
- 9bit and 10bit FFV1 encoding / decoding
- split filter added
- select filter added
- sdl output device added
- libmpcodecs video filter support (3 times as many filters than before)
- mpeg2 aspect ratio dection fixed
- libxvid aspect pickiness fixed
- Frame multithreaded decoding
- E-AC-3 audio encoder
- ac3enc: add channel coupling support
- floating-point sample format support to the ac3, eac3, dca, aac, and vorbis decoders.
- H264/MPEG frame-level multi-threading
- All av_metadata_* functions renamed to av_dict_* and moved to libavutil
- 4:4:4 H.264 decoding support
- 10-bit H.264 optimizations for x86
- lut, lutrgb, and lutyuv filters added
- buffersink libavfilter sink added
- Bump libswscale for recently reported ABI break
- New J2K encoder (via OpenJPEG)


version 0.7:

- all the changes for 0.8, but keeping API/ABI compatibility with the 0.6 release


version 0.6:

- PB-frame decoding for H.263
- deprecated vhook subsystem removed
- deprecated old scaler removed
- VQF demuxer
- Alpha channel scaler
- PCX encoder
- RTP packetization of H.263
- RTP packetization of AMR
- RTP depacketization of Vorbis
- CorePNG decoding support
- Cook multichannel decoding support
- introduced avlanguage helpers in libavformat
- 8088flex TMV demuxer and decoder
- per-stream language-tags extraction in asfdec
- V210 decoder and encoder
- remaining GPL parts in AC-3 decoder converted to LGPL
- QCP demuxer
- SoX native format muxer and demuxer
- AMR-NB decoding/encoding, AMR-WB decoding via OpenCORE libraries
- DPX image decoder
- Electronic Arts Madcow decoder
- DivX (XSUB) subtitle encoder
- nonfree libamr support for AMR-NB/WB decoding/encoding removed
- experimental AAC encoder
- RTP depacketization of ASF and RTSP from WMS servers
- RTMP support in libavformat
- noX handling for OPT_BOOL X options
- Wave64 demuxer
- IEC-61937 compatible Muxer
- TwinVQ decoder
- Bluray (PGS) subtitle decoder
- LPCM support in MPEG-TS (HDMV RID as found on Blu-ray disks)
- WMA Pro decoder
- Core Audio Format demuxer
- Atrac1 decoder
- MD STUDIO audio demuxer
- RF64 support in WAV demuxer
- MPEG-4 Audio Lossless Coding (ALS) decoder
- -formats option split into -formats, -codecs, -bsfs, and -protocols
- IV8 demuxer
- CDG demuxer and decoder
- R210 decoder
- Auravision Aura 1 and 2 decoders
- Deluxe Paint Animation playback system
- SIPR decoder
- Adobe Filmstrip muxer and demuxer
- RTP depacketization of H.263
- Bink demuxer and audio/video decoders
- enable symbol versioning by default for linkers that support it
- IFF PBM/ILBM bitmap decoder
- concat protocol
- Indeo 5 decoder
- RTP depacketization of AMR
- WMA Voice decoder
- ffprobe tool
- AMR-NB decoder
- RTSP muxer
- HE-AAC v1 decoder
- Kega Game Video (KGV1) decoder
- VorbisComment writing for FLAC, Ogg FLAC and Ogg Speex files
- RTP depacketization of Theora
- HTTP Digest authentication
- RTMP/RTMPT/RTMPS/RTMPE/RTMPTE protocol support via librtmp
- Psygnosis YOP demuxer and video decoder
- spectral extension support in the E-AC-3 decoder
- unsharp video filter
- RTP hinting in the mov/3gp/mp4 muxer
- Dirac in Ogg demuxing
- seek to keyframes in Ogg
- 4:2:2 and 4:4:4 Theora decoding
- 35% faster VP3/Theora decoding
- faster AAC decoding
- faster H.264 decoding
- RealAudio 1.0 (14.4K) encoder


version 0.5:

- DV50 AKA DVCPRO50 encoder, decoder, muxer and demuxer
- TechSmith Camtasia (TSCC) video decoder
- IBM Ultimotion (ULTI) video decoder
- Sierra Online audio file demuxer and decoder
- Apple QuickDraw (qdrw) video decoder
- Creative ADPCM audio decoder (16 bits as well as 8 bits schemes)
- Electronic Arts Multimedia (WVE/UV2/etc.) file demuxer
- Miro VideoXL (VIXL) video decoder
- H.261 video encoder
- QPEG video decoder
- Nullsoft Video (NSV) file demuxer
- Shorten audio decoder
- LOCO video decoder
- Apple Lossless Audio Codec (ALAC) decoder
- Winnov WNV1 video decoder
- Autodesk Animator Studio Codec (AASC) decoder
- Indeo 2 video decoder
- Fraps FPS1 video decoder
- Snow video encoder/decoder
- Sonic audio encoder/decoder
- Vorbis audio decoder
- Macromedia ADPCM decoder
- Duck TrueMotion 2 video decoder
- support for decoding FLX and DTA extensions in FLIC files
- H.264 custom quantization matrices support
- ffserver fixed, it should now be usable again
- QDM2 audio decoder
- Real Cooker audio decoder
- TrueSpeech audio decoder
- WMA2 audio decoder fixed, now all files should play correctly
- RealAudio 14.4 and 28.8 decoders fixed
- JPEG-LS decoder
- build system improvements
- tabs and trailing whitespace removed from the codebase
- CamStudio video decoder
- AIFF/AIFF-C audio format, encoding and decoding
- ADTS AAC file reading and writing
- Creative VOC file reading and writing
- American Laser Games multimedia (*.mm) playback system
- Zip Motion Blocks Video decoder
- improved Theora/VP3 decoder
- True Audio (TTA) decoder
- AVS demuxer and video decoder
- JPEG-LS encoder
- Smacker demuxer and decoder
- NuppelVideo/MythTV demuxer and RTjpeg decoder
- KMVC decoder
- MPEG-2 intra VLC support
- MPEG-2 4:2:2 encoder
- Flash Screen Video decoder
- GXF demuxer
- Chinese AVS decoder
- GXF muxer
- MXF demuxer
- VC-1/WMV3/WMV9 video decoder
- MacIntel support
- AVISynth support
- VMware video decoder
- VP5 video decoder
- VP6 video decoder
- WavPack lossless audio decoder
- Targa (.TGA) picture decoder
- Vorbis audio encoder
- Delphine Software .cin demuxer/audio and video decoder
- Tiertex .seq demuxer/video decoder
- MTV demuxer
- TIFF picture encoder and decoder
- GIF picture decoder
- Intel Music Coder decoder
- Zip Motion Blocks Video encoder
- Musepack decoder
- Flash Screen Video encoder
- Theora encoding via libtheora
- BMP encoder
- WMA encoder
- GSM-MS encoder and decoder
- DCA decoder
- DXA demuxer and decoder
- DNxHD decoder
- Gamecube movie (.THP) playback system
- Blackfin optimizations
- Interplay C93 demuxer and video decoder
- Bethsoft VID demuxer and video decoder
- CRYO APC demuxer
- Atrac3 decoder
- V.Flash PTX decoder
- RoQ muxer, RoQ audio encoder
- Renderware TXD demuxer and decoder
- extern C declarations for C++ removed from headers
- sws_flags command line option
- codebook generator
- RoQ video encoder
- QTRLE encoder
- OS/2 support removed and restored again
- AC-3 decoder
- NUT muxer
- additional SPARC (VIS) optimizations
- Matroska muxer
- slice-based parallel H.264 decoding
- Monkey's Audio demuxer and decoder
- AMV audio and video decoder
- DNxHD encoder
- H.264 PAFF decoding
- Nellymoser ASAO decoder
- Beam Software SIFF demuxer and decoder
- libvorbis Vorbis decoding removed in favor of native decoder
- IntraX8 (J-Frame) subdecoder for WMV2 and VC-1
- Ogg (Theora, Vorbis and FLAC) muxer
- The "device" muxers and demuxers are now in a new libavdevice library
- PC Paintbrush PCX decoder
- Sun Rasterfile decoder
- TechnoTrend PVA demuxer
- Linux Media Labs MPEG-4 (LMLM4) demuxer
- AVM2 (Flash 9) SWF muxer
- QT variant of IMA ADPCM encoder
- VFW grabber
- iPod/iPhone compatible mp4 muxer
- Mimic decoder
- MSN TCP Webcam stream demuxer
- RL2 demuxer / decoder
- IFF demuxer
- 8SVX audio decoder
- non-recursive Makefiles
- BFI demuxer
- MAXIS EA XA (.xa) demuxer / decoder
- BFI video decoder
- OMA demuxer
- MLP/TrueHD decoder
- Electronic Arts CMV decoder
- Motion Pixels Video decoder
- Motion Pixels MVI demuxer
- removed animated GIF decoder/demuxer
- D-Cinema audio muxer
- Electronic Arts TGV decoder
- Apple Lossless Audio Codec (ALAC) encoder
- AAC decoder
- floating point PCM encoder/decoder
- MXF muxer
- DV100 AKA DVCPRO HD decoder and demuxer
- E-AC-3 support added to AC-3 decoder
- Nellymoser ASAO encoder
- ASS and SSA demuxer and muxer
- liba52 wrapper removed
- SVQ3 watermark decoding support
- Speex decoding via libspeex
- Electronic Arts TGQ decoder
- RV40 decoder
- QCELP / PureVoice decoder
- RV30 decoder
- hybrid WavPack support
- R3D REDCODE demuxer
- ALSA support for playback and record
- Electronic Arts TQI decoder
- OpenJPEG based JPEG 2000 decoder
- NC (NC4600) camera file demuxer
- Gopher client support
- MXF D-10 muxer
- generic metadata API
- flash ScreenVideo2 encoder


version 0.4.9-pre1:

- DV encoder, DV muxer
- Microsoft RLE video decoder
- Microsoft Video-1 decoder
- Apple Animation (RLE) decoder
- Apple Graphics (SMC) decoder
- Apple Video (RPZA) decoder
- Cinepak decoder
- Sega FILM (CPK) file demuxer
- Westwood multimedia support (VQA & AUD files)
- Id Quake II CIN playback support
- 8BPS video decoder
- FLIC playback support
- RealVideo 2.0 (RV20) decoder
- Duck TrueMotion v1 (DUCK) video decoder
- Sierra VMD demuxer and video decoder
- MSZH and ZLIB decoder support
- SVQ1 video encoder
- AMR-WB support
- PPC optimizations
- rate distortion optimal cbp support
- rate distorted optimal ac prediction for MPEG-4
- rate distorted optimal lambda->qp support
- AAC encoding with libfaac
- Sunplus JPEG codec (SP5X) support
- use Lagrange multipler instead of QP for ratecontrol
- Theora/VP3 decoding support
- XA and ADX ADPCM codecs
- export MPEG-2 active display area / pan scan
- Add support for configuring with IBM XLC
- floating point AAN DCT
- initial support for zygo video (not complete)
- RGB ffv1 support
- new audio/video parser API
- av_log() system
- av_read_frame() and av_seek_frame() support
- missing last frame fixes
- seek by mouse in ffplay
- noise reduction of DCT coefficients
- H.263 OBMC & 4MV support
- H.263 alternative inter vlc support
- H.263 loop filter
- H.263 slice structured mode
- interlaced DCT support for MPEG-2 encoding
- stuffing to stay above min_bitrate
- MB type & QP visualization
- frame stepping for ffplay
- interlaced motion estimation
- alternate scantable support
- SVCD scan offset support
- closed GOP support
- SSE2 FDCT
- quantizer noise shaping
- G.726 ADPCM audio codec
- MS ADPCM encoding
- multithreaded/SMP motion estimation
- multithreaded/SMP encoding for MPEG-1/MPEG-2/MPEG-4/H.263
- multithreaded/SMP decoding for MPEG-2
- FLAC decoder
- Metrowerks CodeWarrior suppport
- H.263+ custom pcf support
- nicer output for 'ffmpeg -formats'
- Matroska demuxer
- SGI image format, encoding and decoding
- H.264 loop filter support
- H.264 CABAC support
- nicer looking arrows for the motion vector visualization
- improved VCD support
- audio timestamp drift compensation
- MPEG-2 YUV 422/444 support
- polyphase kaiser windowed sinc and blackman nuttall windowed sinc audio resample
- better image scaling
- H.261 support
- correctly interleave packets during encoding
- VIS optimized motion compensation
- intra_dc_precision>0 encoding support
- support reuse of motion vectors/MB types/field select values of the source video
- more accurate deblock filter
- padding support
- many optimizations and bugfixes
- FunCom ISS audio file demuxer and according ADPCM decoding


version 0.4.8:

- MPEG-2 video encoding (Michael)
- Id RoQ playback subsystem (Mike Melanson and Tim Ferguson)
- Wing Commander III Movie (.mve) file playback subsystem (Mike Melanson
  and Mario Brito)
- Xan DPCM audio decoder (Mario Brito)
- Interplay MVE playback subsystem (Mike Melanson)
- Duck DK3 and DK4 ADPCM audio decoders (Mike Melanson)


version 0.4.7:

- RealAudio 1.0 (14_4) and 2.0 (28_8) native decoders. Author unknown, code from mplayerhq
  (originally from public domain player for Amiga at http://www.honeypot.net/audio)
- current version now also compiles with older GCC (Fabrice)
- 4X multimedia playback system including 4xm file demuxer (Mike
  Melanson), and 4X video and audio codecs (Michael)
- Creative YUV (CYUV) decoder (Mike Melanson)
- FFV1 codec (our very simple lossless intra only codec, compresses much better
  than HuffYUV) (Michael)
- ASV1 (Asus), H.264, Intel indeo3 codecs have been added (various)
- tiny PNG encoder and decoder, tiny GIF decoder, PAM decoder (PPM with
  alpha support), JPEG YUV colorspace support. (Fabrice Bellard)
- ffplay has been replaced with a newer version which uses SDL (optionally)
  for multiplatform support (Fabrice)
- Sorenson Version 3 codec (SVQ3) support has been added (decoding only) - donated
  by anonymous
- AMR format has been added (Johannes Carlsson)
- 3GP support has been added (Johannes Carlsson)
- VP3 codec has been added (Mike Melanson)
- more MPEG-1/2 fixes
- better multiplatform support, MS Visual Studio fixes (various)
- AltiVec optimizations (Magnus Damn and others)
- SH4 processor support has been added (BERO)
- new public interfaces (avcodec_get_pix_fmt) (Roman Shaposhnick)
- VOB streaming support (Brian Foley)
- better MP3 autodetection (Andriy Rysin)
- qpel encoding (Michael)
- 4mv+b frames encoding finally fixed (Michael)
- chroma ME (Michael)
- 5 comparison functions for ME (Michael)
- B-frame encoding speedup (Michael)
- WMV2 codec (unfinished - Michael)
- user specified diamond size for EPZS (Michael)
- Playstation STR playback subsystem, still experimental (Mike and Michael)
- ASV2 codec (Michael)
- CLJR decoder (Alex)

.. And lots more new enhancements and fixes.


version 0.4.6:

- completely new integer only MPEG audio layer 1/2/3 decoder rewritten
  from scratch
- Recoded DCT and motion vector search with gcc (no longer depends on nasm)
- fix quantization bug in AC3 encoder
- added PCM codecs and format. Corrected WAV/AVI/ASF PCM issues
- added prototype ffplay program
- added GOB header parsing on H.263/H.263+ decoder (Juanjo)
- bug fix on MCBPC tables of H.263 (Juanjo)
- bug fix on DC coefficients of H.263 (Juanjo)
- added Advanced Prediction Mode on H.263/H.263+ decoder (Juanjo)
- now we can decode H.263 streams found in QuickTime files (Juanjo)
- now we can decode H.263 streams found in VIVO v1 files(Juanjo)
- preliminary RTP "friendly" mode for H.263/H.263+ coding. (Juanjo)
- added GOB header for H.263/H.263+ coding on RTP mode (Juanjo)
- now H.263 picture size is returned on the first decoded frame (Juanjo)
- added first regression tests
- added MPEG-2 TS demuxer
- new demux API for libav
- more accurate and faster IDCT (Michael)
- faster and entropy-controlled motion search (Michael)
- two pass video encoding (Michael)
- new video rate control (Michael)
- added MSMPEG4V1, MSMPEGV2 and WMV1 support (Michael)
- great performance improvement of video encoders and decoders (Michael)
- new and faster bit readers and vlc parsers (Michael)
- high quality encoding mode: tries all macroblock/VLC types (Michael)
- added DV video decoder
- preliminary RTP/RTSP support in ffserver and libavformat
- H.263+ AIC decoding/encoding support (Juanjo)
- VCD MPEG-PS mode (Juanjo)
- PSNR stuff (Juanjo)
- simple stats output (Juanjo)
- 16-bit and 15-bit RGB/BGR/GBR support (Bisqwit)


version 0.4.5:

- some header fixes (Zdenek Kabelac <kabi at informatics.muni.cz>)
- many MMX optimizations (Nick Kurshev <nickols_k at mail.ru>)
- added configure system (actually a small shell script)
- added MPEG audio layer 1/2/3 decoding using LGPL'ed mpglib by
  Michael Hipp (temporary solution - waiting for integer only
  decoder)
- fixed VIDIOCSYNC interrupt
- added Intel H.263 decoding support ('I263' AVI fourCC)
- added Real Video 1.0 decoding (needs further testing)
- simplified image formats again. Added PGM format (=grey
  pgm). Renamed old PGM to PGMYUV.
- fixed msmpeg4 slice issues (tell me if you still find problems)
- fixed OpenDivX bugs with newer versions (added VOL header decoding)
- added support for MPlayer interface
- added macroblock skip optimization
- added MJPEG decoder
- added mmx/mmxext IDCT from libmpeg2
- added pgmyuvpipe, ppm, and ppm_pipe formats (original patch by Celer
  <celer at shell.scrypt.net>)
- added pixel format conversion layer (e.g. for MJPEG or PPM)
- added deinterlacing option
- MPEG-1/2 fixes
- MPEG-4 vol header fixes (Jonathan Marsden <snmjbm at pacbell.net>)
- ARM optimizations (Lionel Ulmer <lionel.ulmer at free.fr>).
- Windows porting of file converter
- added MJPEG raw format (input/output)
- added JPEG image format support (input/output)


version 0.4.4:

- fixed some std header definitions (Bjorn Lindgren
  <bjorn.e.lindgren at telia.com>).
- added MPEG demuxer (MPEG-1 and 2 compatible).
- added ASF demuxer
- added prototype RM demuxer
- added AC3 decoding (done with libac3 by Aaron Holtzman)
- added decoding codec parameter guessing (.e.g. for MPEG, because the
  header does not include them)
- fixed header generation in MPEG-1, AVI and ASF muxer: wmplayer can now
  play them (only tested video)
- fixed H.263 white bug
- fixed phase rounding in img resample filter
- add MMX code for polyphase img resample filter
- added CPU autodetection
- added generic title/author/copyright/comment string handling (ASF and RM
  use them)
- added SWF demux to extract MP3 track (not usable yet because no MP3
  decoder)
- added fractional frame rate support
- codecs are no longer searched by read_header() (should fix ffserver
  segfault)


version 0.4.3:

- BGR24 patch (initial patch by Jeroen Vreeken <pe1rxq at amsat.org>)
- fixed raw yuv output
- added motion rounding support in MPEG-4
- fixed motion bug rounding in MSMPEG4
- added B-frame handling in video core
- added full MPEG-1 decoding support
- added partial (frame only) MPEG-2 support
- changed the FOURCC code for H.263 to "U263" to be able to see the
  +AVI/H.263 file with the UB Video H.263+ decoder. MPlayer works with
  this +codec ;) (JuanJo).
- Halfpel motion estimation after MB type selection (JuanJo)
- added pgm and .Y.U.V output format
- suppressed 'img:' protocol. Simply use: /tmp/test%d.[pgm|Y] as input or
  output.
- added pgmpipe I/O format (original patch from Martin Aumueller
  <lists at reserv.at>, but changed completely since we use a format
  instead of a protocol)


version 0.4.2:

- added H.263/MPEG-4/MSMPEG4 decoding support. MPEG-4 decoding support
  (for OpenDivX) is almost complete: 8x8 MVs and rounding are
  missing. MSMPEG4 support is complete.
- added prototype MPEG-1 decoder. Only I- and P-frames handled yet (it
  can decode ffmpeg MPEGs :-)).
- added libavcodec API documentation (see apiexample.c).
- fixed image polyphase bug (the bottom of some images could be
  greenish)
- added support for non clipped motion vectors (decoding only)
  and image sizes non-multiple of 16
- added support for AC prediction (decoding only)
- added file overwrite confirmation (can be disabled with -y)
- added custom size picture to H.263 using H.263+ (Juanjo)


version 0.4.1:

- added MSMPEG4 (aka DivX) compatible encoder. Changed default codec
  of AVI and ASF to DIV3.
- added -me option to set motion estimation method
  (default=log). suppressed redundant -hq option.
- added options -acodec and -vcodec to force a given codec (useful for
  AVI for example)
- fixed -an option
- improved dct_quantize speed
- factorized some motion estimation code


version 0.4.0:

- removing grab code from ffserver and moved it to ffmpeg. Added
  multistream support to ffmpeg.
- added timeshifting support for live feeds (option ?date=xxx in the
  URL)
- added high quality image resize code with polyphase filter (need
  mmx/see optimization). Enable multiple image size support in ffserver.
- added multi live feed support in ffserver
- suppressed master feature from ffserver (it should be done with an
  external program which opens the .ffm url and writes it to another
  ffserver)
- added preliminary support for video stream parsing (WAV and AVI half
  done). Added proper support for audio/video file conversion in
  ffmpeg.
- added preliminary support for video file sending from ffserver
- redesigning I/O subsystem: now using URL based input and output
  (see avio.h)
- added WAV format support
- added "tty user interface" to ffmpeg to stop grabbing gracefully
- added MMX/SSE optimizations to SAD (Sums of Absolutes Differences)
  (Juan J. Sierralta P. a.k.a. "Juanjo" <juanjo at atmlab.utfsm.cl>)
- added MMX DCT from mpeg2_movie 1.5 (Juanjo)
- added new motion estimation algorithms, log and phods (Juanjo)
- changed directories: libav for format handling, libavcodec for
  codecs


version 0.3.4:

- added stereo in MPEG audio encoder


version 0.3.3:

- added 'high quality' mode which use motion vectors. It can be used in
  real time at low resolution.
- fixed rounding problems which caused quality problems at high
  bitrates and large GOP size


version 0.3.2: small fixes

- ASF fixes
- put_seek bug fix


version 0.3.1: added avi/divx support

- added AVI support
- added MPEG-4 codec compatible with OpenDivX. It is based on the H.263 codec
- added sound for flash format (not tested)


version 0.3: initial public release<|MERGE_RESOLUTION|>--- conflicted
+++ resolved
@@ -54,12 +54,12 @@
 - volume measurement filter
 - Ut Video encoder
 - Microsoft Screen 2 decoder
-<<<<<<< HEAD
 - Matroska demuxer now identifies SRT subtitles as AV_CODEC_ID_SUBRIP
   instead of AV_CODEC_ID_TEXT
 - smartblur filter ported from MPlayer
 - CPiA decoder
 - decimate filter ported from MPlayer
+- RTP depacketization of JPEG
 
 
 version 0.11:
@@ -103,9 +103,6 @@
 - vorbis parser
 - png parser
 - audio mix filter
-=======
-- RTP depacketization of JPEG
->>>>>>> a84edbac
 
 
 version 0.10:
