--- conflicted
+++ resolved
@@ -870,12 +870,8 @@
 
 #if CONFIG_IFF_ILBM_DECODER
 AVCodec ff_iff_ilbm_decoder = {
-<<<<<<< HEAD
     .name           = "iff",
-=======
-    .name           = "iff_ilbm",
-    .long_name      = NULL_IF_CONFIG_SMALL("IFF ILBM"),
->>>>>>> b2bed932
+    .long_name      = NULL_IF_CONFIG_SMALL("IFF"),
     .type           = AVMEDIA_TYPE_VIDEO,
     .id             = AV_CODEC_ID_IFF_ILBM,
     .priv_data_size = sizeof(IffContext),
@@ -883,20 +879,12 @@
     .close          = decode_end,
     .decode         = decode_frame,
     .capabilities   = CODEC_CAP_DR1,
-<<<<<<< HEAD
-    .long_name      = NULL_IF_CONFIG_SMALL("IFF"),
-=======
->>>>>>> b2bed932
 };
 #endif
 #if CONFIG_IFF_BYTERUN1_DECODER
 AVCodec ff_iff_byterun1_decoder = {
-<<<<<<< HEAD
     .name           = "iff",
-=======
-    .name           = "iff_byterun1",
-    .long_name      = NULL_IF_CONFIG_SMALL("IFF ByteRun1"),
->>>>>>> b2bed932
+    .long_name      = NULL_IF_CONFIG_SMALL("IFF"),
     .type           = AVMEDIA_TYPE_VIDEO,
     .id             = AV_CODEC_ID_IFF_BYTERUN1,
     .priv_data_size = sizeof(IffContext),
@@ -904,10 +892,5 @@
     .close          = decode_end,
     .decode         = decode_frame,
     .capabilities   = CODEC_CAP_DR1,
-<<<<<<< HEAD
-    .long_name      = NULL_IF_CONFIG_SMALL("IFF"),
 };
-#endif
-=======
-};
->>>>>>> b2bed932
+#endif