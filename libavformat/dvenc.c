/*
 * General DV muxer/demuxer
 * Copyright (c) 2003 Roman Shaposhnik
 *
 * Many thanks to Dan Dennedy <dan@dennedy.org> for providing wealth
 * of DV technical info.
 *
 * Raw DV format
 * Copyright (c) 2002 Fabrice Bellard
 *
 * 50 Mbps (DVCPRO50) support
 * Copyright (c) 2006 Daniel Maas <dmaas@maasdigital.com>
 *
 * This file is part of FFmpeg.
 *
 * FFmpeg is free software; you can redistribute it and/or
 * modify it under the terms of the GNU Lesser General Public
 * License as published by the Free Software Foundation; either
 * version 2.1 of the License, or (at your option) any later version.
 *
 * FFmpeg is distributed in the hope that it will be useful,
 * but WITHOUT ANY WARRANTY; without even the implied warranty of
 * MERCHANTABILITY or FITNESS FOR A PARTICULAR PURPOSE.  See the GNU
 * Lesser General Public License for more details.
 *
 * You should have received a copy of the GNU Lesser General Public
 * License along with FFmpeg; if not, write to the Free Software
 * Foundation, Inc., 51 Franklin Street, Fifth Floor, Boston, MA 02110-1301 USA
 */
#include <time.h>
#include <stdarg.h>

#include "avformat.h"
#include "internal.h"
#include "libavcodec/dv_profile.h"
#include "libavcodec/dvdata.h"
#include "dv.h"
#include "libavutil/fifo.h"
#include "libavutil/mathematics.h"
#include "libavutil/intreadwrite.h"
#include "libavutil/opt.h"
#include "libavutil/timecode.h"

#define MAX_AUDIO_FRAME_SIZE 192000 // 1 second of 48khz 32bit audio

struct DVMuxContext {
    AVClass          *av_class;
    const DVprofile*  sys;           /* current DV profile, e.g.: 525/60, 625/50 */
    int               n_ast;         /* number of stereo audio streams (up to 2) */
    AVStream         *ast[2];        /* stereo audio streams */
    AVFifoBuffer     *audio_data[2]; /* FIFO for storing excessive amounts of PCM */
    int               frames;        /* current frame number */
    int64_t           start_time;    /* recording start time */
<<<<<<< HEAD
    int               has_audio;     /* frame under contruction has audio */
    int               has_video;     /* frame under contruction has video */
    uint8_t           frame_buf[DV_MAX_FRAME_SIZE]; /* frame under contruction */
    AVTimecode        tc;            /* timecode context */
=======
    int               has_audio;     /* frame under construction has audio */
    int               has_video;     /* frame under construction has video */
    uint8_t           frame_buf[DV_MAX_FRAME_SIZE]; /* frame under construction */
>>>>>>> 511cf612
};

static const int dv_aaux_packs_dist[12][9] = {
    { 0xff, 0xff, 0xff, 0x50, 0x51, 0x52, 0x53, 0xff, 0xff },
    { 0x50, 0x51, 0x52, 0x53, 0xff, 0xff, 0xff, 0xff, 0xff },
    { 0xff, 0xff, 0xff, 0x50, 0x51, 0x52, 0x53, 0xff, 0xff },
    { 0x50, 0x51, 0x52, 0x53, 0xff, 0xff, 0xff, 0xff, 0xff },
    { 0xff, 0xff, 0xff, 0x50, 0x51, 0x52, 0x53, 0xff, 0xff },
    { 0x50, 0x51, 0x52, 0x53, 0xff, 0xff, 0xff, 0xff, 0xff },
    { 0xff, 0xff, 0xff, 0x50, 0x51, 0x52, 0x53, 0xff, 0xff },
    { 0x50, 0x51, 0x52, 0x53, 0xff, 0xff, 0xff, 0xff, 0xff },
    { 0xff, 0xff, 0xff, 0x50, 0x51, 0x52, 0x53, 0xff, 0xff },
    { 0x50, 0x51, 0x52, 0x53, 0xff, 0xff, 0xff, 0xff, 0xff },
    { 0xff, 0xff, 0xff, 0x50, 0x51, 0x52, 0x53, 0xff, 0xff },
    { 0x50, 0x51, 0x52, 0x53, 0xff, 0xff, 0xff, 0xff, 0xff },
};

static int dv_audio_frame_size(const DVprofile* sys, int frame)
{
    return sys->audio_samples_dist[frame % (sizeof(sys->audio_samples_dist) /
                                            sizeof(sys->audio_samples_dist[0]))];
}

static int dv_write_pack(enum dv_pack_type pack_id, DVMuxContext *c, uint8_t* buf, ...)
{
    struct tm tc;
    time_t ct;
    uint32_t timecode;
    va_list ap;

    buf[0] = (uint8_t)pack_id;
    switch (pack_id) {
    case dv_timecode:
        timecode  = av_timecode_get_smpte_from_framenum(&c->tc, c->frames);
        timecode |= 1<<23 | 1<<15 | 1<<7 | 1<<6; // biphase and binary group flags
        AV_WB32(buf + 1, timecode);
        break;
    case dv_audio_source:  /* AAUX source pack */
        va_start(ap, buf);
        buf[1] = (1 << 7) | /* locked mode -- SMPTE only supports locked mode */
                 (1 << 6) | /* reserved -- always 1 */
                 (dv_audio_frame_size(c->sys, c->frames) -
                  c->sys->audio_min_samples[0]);
                            /* # of samples      */
        buf[2] = (0 << 7) | /* multi-stereo      */
                 (0 << 5) | /* #of audio channels per block: 0 -- 1 channel */
                 (0 << 4) | /* pair bit: 0 -- one pair of channels */
                 !!va_arg(ap, int); /* audio mode        */
        buf[3] = (1 << 7) | /* res               */
                 (1 << 6) | /* multi-language flag */
                 (c->sys->dsf << 5) | /*  system: 60fields/50fields */
                 (c->sys->n_difchan & 2); /* definition: 0 -- 25Mbps, 2 -- 50Mbps */
        buf[4] = (1 << 7) | /* emphasis: 1 -- off */
                 (0 << 6) | /* emphasis time constant: 0 -- reserved */
                 (0 << 3) | /* frequency: 0 -- 48kHz, 1 -- 44,1kHz, 2 -- 32kHz */
                  0;        /* quantization: 0 -- 16bit linear, 1 -- 12bit nonlinear */
        va_end(ap);
        break;
    case dv_audio_control:
        buf[1] = (0 << 6) | /* copy protection: 0 -- unrestricted */
                 (1 << 4) | /* input source: 1 -- digital input */
                 (3 << 2) | /* compression: 3 -- no information */
                  0;        /* misc. info/SMPTE emphasis off */
        buf[2] = (1 << 7) | /* recording start point: 1 -- no */
                 (1 << 6) | /* recording end point: 1 -- no */
                 (1 << 3) | /* recording mode: 1 -- original */
                  7;
        buf[3] = (1 << 7) | /* direction: 1 -- forward */
                 (c->sys->pix_fmt == AV_PIX_FMT_YUV420P ? 0x20 : /* speed */
                                                       c->sys->ltc_divisor * 4);
        buf[4] = (1 << 7) | /* reserved -- always 1 */
                  0x7f;     /* genre category */
        break;
    case dv_audio_recdate:
    case dv_video_recdate:  /* VAUX recording date */
        ct = c->start_time + av_rescale_rnd(c->frames, c->sys->time_base.num,
                                            c->sys->time_base.den, AV_ROUND_DOWN);
        ff_brktimegm(ct, &tc);
        buf[1] = 0xff; /* ds, tm, tens of time zone, units of time zone */
                       /* 0xff is very likely to be "unknown" */
        buf[2] = (3 << 6) | /* reserved -- always 1 */
                 ((tc.tm_mday / 10) << 4) | /* Tens of day */
                 (tc.tm_mday % 10);         /* Units of day */
        buf[3] = /* we set high 4 bits to 0, shouldn't we set them to week? */
                 ((tc.tm_mon / 10) << 4) |    /* Tens of month */
                 (tc.tm_mon  % 10);           /* Units of month */
        buf[4] = (((tc.tm_year % 100) / 10) << 4) | /* Tens of year */
                 (tc.tm_year % 10);                 /* Units of year */
        break;
    case dv_audio_rectime:  /* AAUX recording time */
    case dv_video_rectime:  /* VAUX recording time */
        ct = c->start_time + av_rescale_rnd(c->frames, c->sys->time_base.num,
                                                       c->sys->time_base.den, AV_ROUND_DOWN);
        ff_brktimegm(ct, &tc);
        buf[1] = (3 << 6) | /* reserved -- always 1 */
                 0x3f; /* tens of frame, units of frame: 0x3f - "unknown" ? */
        buf[2] = (1 << 7) | /* reserved -- always 1 */
                 ((tc.tm_sec / 10) << 4) | /* Tens of seconds */
                 (tc.tm_sec % 10);         /* Units of seconds */
        buf[3] = (1 << 7) | /* reserved -- always 1 */
                 ((tc.tm_min / 10) << 4) | /* Tens of minutes */
                 (tc.tm_min % 10);         /* Units of minutes */
        buf[4] = (3 << 6) | /* reserved -- always 1 */
                 ((tc.tm_hour / 10) << 4) | /* Tens of hours */
                 (tc.tm_hour % 10);         /* Units of hours */
        break;
    default:
        buf[1] = buf[2] = buf[3] = buf[4] = 0xff;
    }
    return 5;
}

static void dv_inject_audio(DVMuxContext *c, int channel, uint8_t* frame_ptr)
{
    int i, j, d, of, size;
    size = 4 * dv_audio_frame_size(c->sys, c->frames);
    frame_ptr += channel * c->sys->difseg_size * 150 * 80;
    for (i = 0; i < c->sys->difseg_size; i++) {
        frame_ptr += 6 * 80; /* skip DIF segment header */
        for (j = 0; j < 9; j++) {
            dv_write_pack(dv_aaux_packs_dist[i][j], c, &frame_ptr[3], i >= c->sys->difseg_size/2);
            for (d = 8; d < 80; d+=2) {
                of = c->sys->audio_shuffle[i][j] + (d - 8)/2 * c->sys->audio_stride;
                if (of*2 >= size)
                    continue;

                frame_ptr[d]   = *av_fifo_peek2(c->audio_data[channel], of*2+1); // FIXME: maybe we have to admit
                frame_ptr[d+1] = *av_fifo_peek2(c->audio_data[channel], of*2);   //        that DV is a big-endian PCM
            }
            frame_ptr += 16 * 80; /* 15 Video DIFs + 1 Audio DIF */
        }
    }
}

static void dv_inject_metadata(DVMuxContext *c, uint8_t* frame)
{
    int j, k;
    uint8_t* buf;

    for (buf = frame; buf < frame + c->sys->frame_size; buf += 150 * 80) {
        /* DV subcode: 2nd and 3d DIFs */
        for (j = 80; j < 80 * 3; j += 80) {
            for (k = 6; k < 6 * 8; k += 8)
                dv_write_pack(dv_timecode, c, &buf[j+k]);

            if (((long)(buf-frame)/(c->sys->frame_size/(c->sys->difseg_size*c->sys->n_difchan))%c->sys->difseg_size) > 5) { /* FIXME: is this really needed ? */
                dv_write_pack(dv_video_recdate, c, &buf[j+14]);
                dv_write_pack(dv_video_rectime, c, &buf[j+22]);
                dv_write_pack(dv_video_recdate, c, &buf[j+38]);
                dv_write_pack(dv_video_rectime, c, &buf[j+46]);
            }
        }

        /* DV VAUX: 4th, 5th and 6th 3DIFs */
        for (j = 80*3 + 3; j < 80*6; j += 80) {
            dv_write_pack(dv_video_recdate, c, &buf[j+5*2]);
            dv_write_pack(dv_video_rectime, c, &buf[j+5*3]);
            dv_write_pack(dv_video_recdate, c, &buf[j+5*11]);
            dv_write_pack(dv_video_rectime, c, &buf[j+5*12]);
        }
    }
}

/*
 * The following 3 functions constitute our interface to the world
 */

static int dv_assemble_frame(DVMuxContext *c, AVStream* st,
                             uint8_t* data, int data_size, uint8_t** frame)
{
    int i, reqasize;

    *frame = &c->frame_buf[0];
    reqasize = 4 * dv_audio_frame_size(c->sys, c->frames);

    switch (st->codec->codec_type) {
    case AVMEDIA_TYPE_VIDEO:
        /* FIXME: we have to have more sensible approach than this one */
        if (c->has_video)
            av_log(st->codec, AV_LOG_ERROR, "Can't process DV frame #%d. Insufficient audio data or severe sync problem.\n", c->frames);

        memcpy(*frame, data, c->sys->frame_size);
        c->has_video = 1;
        break;
    case AVMEDIA_TYPE_AUDIO:
        for (i = 0; i < c->n_ast && st != c->ast[i]; i++);

          /* FIXME: we have to have more sensible approach than this one */
        if (av_fifo_size(c->audio_data[i]) + data_size >= 100*MAX_AUDIO_FRAME_SIZE)
            av_log(st->codec, AV_LOG_ERROR, "Can't process DV frame #%d. Insufficient video data or severe sync problem.\n", c->frames);
        av_fifo_generic_write(c->audio_data[i], data, data_size, NULL);

        /* Let us see if we've got enough audio for one DV frame. */
        c->has_audio |= ((reqasize <= av_fifo_size(c->audio_data[i])) << i);

        break;
    default:
        break;
    }

    /* Let us see if we have enough data to construct one DV frame. */
    if (c->has_video == 1 && c->has_audio + 1 == 1 << c->n_ast) {
        dv_inject_metadata(c, *frame);
        c->has_audio = 0;
        for (i=0; i < c->n_ast; i++) {
            dv_inject_audio(c, i, *frame);
            av_fifo_drain(c->audio_data[i], reqasize);
            c->has_audio |= ((reqasize <= av_fifo_size(c->audio_data[i])) << i);
        }

        c->has_video = 0;

        c->frames++;

        return c->sys->frame_size;
    }

    return 0;
}

static DVMuxContext* dv_init_mux(AVFormatContext* s)
{
    DVMuxContext *c = s->priv_data;
    AVStream *vst = NULL;
    AVDictionaryEntry *t;
    int i;

    /* we support at most 1 video and 2 audio streams */
    if (s->nb_streams > 3)
        return NULL;

    c->n_ast  = 0;
    c->ast[0] = c->ast[1] = NULL;

    /* We have to sort out where audio and where video stream is */
    for (i=0; i<s->nb_streams; i++) {
        switch (s->streams[i]->codec->codec_type) {
        case AVMEDIA_TYPE_VIDEO:
            if (vst) return NULL;
            vst = s->streams[i];
            break;
        case AVMEDIA_TYPE_AUDIO:
            if (c->n_ast > 1) return NULL;
            c->ast[c->n_ast++] = s->streams[i];
            break;
        default:
            goto bail_out;
        }
    }

    /* Some checks -- DV format is very picky about its incoming streams */
    if (!vst || vst->codec->codec_id != AV_CODEC_ID_DVVIDEO)
        goto bail_out;
    for (i=0; i<c->n_ast; i++) {
        if (c->ast[i] && (c->ast[i]->codec->codec_id    != AV_CODEC_ID_PCM_S16LE ||
                          c->ast[i]->codec->sample_rate != 48000 ||
                          c->ast[i]->codec->channels    != 2))
            goto bail_out;
    }
    c->sys = avpriv_dv_codec_profile(vst->codec);
    if (!c->sys)
        goto bail_out;

    if ((c->n_ast > 1) && (c->sys->n_difchan < 2)) {
        /* only 1 stereo pair is allowed in 25Mbps mode */
        goto bail_out;
    }

    /* Ok, everything seems to be in working order */
    c->frames     = 0;
    c->has_audio  = 0;
    c->has_video  = 0;
    if (t = av_dict_get(s->metadata, "creation_time", NULL, 0))
        c->start_time = ff_iso8601_to_unix_time(t->value);

    for (i=0; i < c->n_ast; i++) {
        if (c->ast[i] && !(c->audio_data[i]=av_fifo_alloc(100*MAX_AUDIO_FRAME_SIZE))) {
            while (i > 0) {
                i--;
                av_fifo_free(c->audio_data[i]);
            }
            goto bail_out;
        }
    }

    return c;

bail_out:
    return NULL;
}

static void dv_delete_mux(DVMuxContext *c)
{
    int i;
    for (i=0; i < c->n_ast; i++)
        av_fifo_free(c->audio_data[i]);
}

static int dv_write_header(AVFormatContext *s)
{
    AVRational rate;
    DVMuxContext *dvc = s->priv_data;
    AVDictionaryEntry *tcr = av_dict_get(s->metadata, "timecode", NULL, 0);

    if (!dv_init_mux(s)) {
        av_log(s, AV_LOG_ERROR, "Can't initialize DV format!\n"
                    "Make sure that you supply exactly two streams:\n"
                    "     video: 25fps or 29.97fps, audio: 2ch/48kHz/PCM\n"
                    "     (50Mbps allows an optional second audio stream)\n");
        return -1;
    }
    rate.num = dvc->sys->ltc_divisor;
    rate.den = 1;
    if (!tcr) { // no global timecode, look into the streams
        int i;
        for (i = 0; i < s->nb_streams; i++) {
            tcr = av_dict_get(s->streams[i]->metadata, "timecode", NULL, 0);
            if (tcr)
                break;
        }
    }
    if (tcr)
        return av_timecode_init_from_string(&dvc->tc, rate, tcr->value, s);
    return av_timecode_init(&dvc->tc, rate, 0, 0, s);
}

static int dv_write_packet(struct AVFormatContext *s, AVPacket *pkt)
{
    uint8_t* frame;
    int fsize;

    fsize = dv_assemble_frame(s->priv_data, s->streams[pkt->stream_index],
                              pkt->data, pkt->size, &frame);
    if (fsize > 0) {
        avio_write(s->pb, frame, fsize);
        avio_flush(s->pb);
    }
    return 0;
}

/*
 * We might end up with some extra A/V data without matching counterpart.
 * E.g. video data without enough audio to write the complete frame.
 * Currently we simply drop the last frame. I don't know whether this
 * is the best strategy of all
 */
static int dv_write_trailer(struct AVFormatContext *s)
{
    dv_delete_mux(s->priv_data);
    return 0;
}

AVOutputFormat ff_dv_muxer = {
    .name              = "dv",
    .long_name         = NULL_IF_CONFIG_SMALL("DV (Digital Video)"),
    .extensions        = "dv",
    .priv_data_size    = sizeof(DVMuxContext),
    .audio_codec       = AV_CODEC_ID_PCM_S16LE,
    .video_codec       = AV_CODEC_ID_DVVIDEO,
    .write_header      = dv_write_header,
    .write_packet      = dv_write_packet,
    .write_trailer     = dv_write_trailer,
};<|MERGE_RESOLUTION|>--- conflicted
+++ resolved
@@ -51,16 +51,10 @@
     AVFifoBuffer     *audio_data[2]; /* FIFO for storing excessive amounts of PCM */
     int               frames;        /* current frame number */
     int64_t           start_time;    /* recording start time */
-<<<<<<< HEAD
-    int               has_audio;     /* frame under contruction has audio */
-    int               has_video;     /* frame under contruction has video */
-    uint8_t           frame_buf[DV_MAX_FRAME_SIZE]; /* frame under contruction */
-    AVTimecode        tc;            /* timecode context */
-=======
     int               has_audio;     /* frame under construction has audio */
     int               has_video;     /* frame under construction has video */
     uint8_t           frame_buf[DV_MAX_FRAME_SIZE]; /* frame under construction */
->>>>>>> 511cf612
+    AVTimecode        tc;            /* timecode context */
 };
 
 static const int dv_aaux_packs_dist[12][9] = {
